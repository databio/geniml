""" Perturb regions in bedfiles """

import argparse
import logmuse
import logging
import os
import sys
import pandas as pd
import numpy as np
import random
from bedshift._version import __version__

_LOGGER = logging.getLogger(__name__)

__all__ = ["Bedshift"]


class _VersionInHelpParser(argparse.ArgumentParser):
    def format_help(self):
        """ Add version information to help text. """
        return "version: {}\n".format(__version__) + \
               super(_VersionInHelpParser, self).format_help()


def build_argparser():
    """
    Builds argument parser.

    :return: argparse.ArgumentParser
    """

    banner = "%(prog)s - randomize BED files"
    additional_description = "\n..."

    parser = _VersionInHelpParser(
        description=banner,
        epilog=additional_description)

    parser.add_argument(
        "-V", "--version",
        action="version",
        version="%(prog)s {v}".format(v=__version__))

    parser.add_argument(
        "-b", "--bedfile", required=True,
        help="File path to bed file.")

    parser.add_argument(
        "-l", "--chrom-lengths", type=str, required=False,
        help="TSV text file with one row per chromosomes indicating chromosome sizes"
        )

    parser.add_argument(
        "-g", "--genome", type=str, required=False,
        help="Refgenie genome identifier (used for chrom sizes).")

    parser.add_argument(
        "-d", "--droprate", type=float, default=0.0,
        help="Droprate parameter")

    parser.add_argument(
        "-a", "--addrate", type=float, default=0.0,
        help="Addrate parameter")

    parser.add_argument(
        "--addmean", type=float, default=320.0,
        help="Mean add region length")

    parser.add_argument(
        "--addstdev", type=float, default=30.0,
        help="Stdev add length")

    parser.add_argument(
        "--addfile", type=str, help="Add regions from a bedfile")

    parser.add_argument(
        "-s", "--shiftrate", type=float, default=0.0,
        help="Shift probability")

    parser.add_argument(
        "--shiftmean", type=float, default=0.0,
        help="Mean shift")

    parser.add_argument(
        "--shiftstdev", type=float, default=150.0,
        help="Stdev shift")

    parser.add_argument(
        "-c", "--cutrate", type=float, default=0.0,
        help="Cut probability")

    parser.add_argument(
        "-m", "--mergerate", type=float, default=0.0,
        help="Merge probability. WARNING: will likely create regions that are thousands of base pairs long")

    parser.add_argument(
        "-o", "--outputfile", type=str,
        help="output file name (including extension). if not specified, will default to bedshifted_{originalname}.bed")

    parser.add_argument(
        "-r", "--repeat", type=int, default=1,
        help="the number of times to repeat the operation")

    return parser


class Bedshift(object):
    """
    The bedshift object with methods to perturb regions
    """

    def __init__(self, bedfile_path, chrom_sizes=None, delimiter='\t'):
        """
        Read in a .bed file to pandas DataFrame format

        :param str bedfile_path: the path to the BED file
        :param str chrom_sizes: the path to the chrom.sizes file
        :param str delimiter: the delimiter used in the BED file
        """

        self.chrom_lens = {}
        if chrom_sizes:
            self._read_chromsizes(chrom_sizes)
        df = self.read_bed(bedfile_path, delimiter=delimiter)
        self.original_regions = df.shape[0]
        self.bed = df.astype({1: 'int64', 2: 'int64', 3: 'int64'}) \
                            .sort_values([0, 1, 2]).reset_index(drop=True)
        self.original_bed = self.bed.copy(deep=True)


    def _read_chromsizes(self, fp):
        try:
            with open(fp) as f:
                for line in f:
                    line = line.strip().split('\t')
                    chrom = line[0]
                    size = int(line[1])
                    self.chrom_lens[chrom] = size
        except FileNotFoundError:
            _LOGGER.error("fasta file path {} invalid".format(fp))
            sys.exit(1)

        total_len = sum(self.chrom_lens.values())
        self.chrom_weights = [chrom_len / total_len for chrom_len in self.chrom_lens.values()]


    def reset_bed(self):
        """
        Reset the stored bedfile to the state before perturbations
        """

        self.bed = self.original_bed.copy(deep=True)


    def _check_rate(self, rate):
        if rate < 0 or rate > 1:
            _LOGGER.error("Rate must be between 0 and 1")
            sys.exit(1)


    def pick_random_chroms(self, n):
        """
        Utility function to pick a random chromosome

        :return str, float chrom_str, chrom_len: chromosome number and length
        """
        chrom_strs = random.choices(list(self.chrom_lens.keys()), weights=self.chrom_weights, k=n)
        chrom_lens = [self.chrom_lens[chrom_str] for chrom_str in chrom_strs]
        return zip(chrom_strs, chrom_lens)


    def add(self, addrate, addmean, addstdev):
        """
        Add regions

        :param float addrate: the rate to add regions
        :param float addmean: the mean length of added regions
        :param float addstdev: the standard deviation of the length of added regions
        :return int: the number of regions added
        """
        if addrate < 0:
            _LOGGER.error("Rate must be greater than or equal to 0")
            sys.exit(1)
        if addrate == 0:
            return 0
        if len(self.chrom_lens) == 0:
            _LOGGER.error("chrom.sizes file must be specified when adding regions")
            sys.exit(1)

        rows = self.bed.shape[0]
        num_add = int(rows * addrate)
        new_regions = {0: [], 1: [], 2: [], 3: []}
        random_chroms = self.pick_random_chroms(num_add)
        for chrom_str, chrom_len in random_chroms:
            start = random.randint(1, chrom_len)
            # ensure chromosome length is not exceeded
            end = min(start + int(np.random.normal(addmean, addstdev)), chrom_len)
            new_regions[0].append(chrom_str)
            new_regions[1].append(start)
            new_regions[2].append(end)
            new_regions[3].append(3)
        self.bed = self.bed.append(pd.DataFrame(new_regions), ignore_index=True)
        return num_add


    def add_from_file(self, fp, addrate, delimiter='\t'):
        """
        Add regions from another bedfile to this perturbed bedfile

        :param float addrate: the rate to add regions
        :param str fp: the filepath to the other bedfile
        :return int: the number of regions added
        """
        if addrate < 0:
            _LOGGER.error("Rate must be greater than or equal to 0")
            sys.exit(1)
        if addrate == 0:
            return 0
        if len(self.chrom_lens) == 0:
            _LOGGER.error("chrom.sizes file must be specified when adding regions")
            sys.exit(1)

        rows = self.bed.shape[0]
        num_add = int(rows * addrate)
        df = self.read_bed(fp, delimiter=delimiter)
        if num_add > df.shape[0]:
            num_add = df.shape[0]
        add_rows = random.sample(list(range(df.shape[0])), num_add)
        add_df = df.loc[add_rows].reset_index(drop=True)
        add_df[3] = pd.Series([3] * add_df.shape[0])
        self.bed = self.bed.append(add_df, ignore_index=True)
        return num_add


    def shift(self, shiftrate, shiftmean, shiftstdev):
        """
        Shift regions

        :param float shiftrate: the rate to shift regions (both the start and end are shifted by the same amount)
        :param float shiftmean: the mean shift distance
        :param float shiftstdev: the standard deviation of the shift distance
        :return int: the number of regions shifted
        """
        self._check_rate(shiftrate)
        if shiftrate == 0:
            return 0
        if len(self.chrom_lens) == 0:
            _LOGGER.error("chrom.sizes file must be specified when shifting regions")
            sys.exit(1)

        rows = self.bed.shape[0]
        shift_rows = random.sample(list(range(rows)), int(rows * shiftrate))
        new_row_list = []
        to_drop = []
        for row in shift_rows:
            drop_row, new_region = self._shift(row, shiftmean, shiftstdev) # shifted rows display a 1
            if drop_row and new_region:
                new_row_list.append(new_region)
                to_drop.append(drop_row)
        self.bed = self.bed.drop(to_drop)
        self.bed = self.bed.append(new_row_list, ignore_index=True)
        self.bed = self.bed.reset_index(drop=True)
        return len(shift_rows)


    def _shift(self, row, mean, stdev):
        theshift = int(np.random.normal(mean, stdev))

        chrom = self.bed.loc[row][0]
        start = self.bed.loc[row][1]
        end = self.bed.loc[row][2]

<<<<<<< HEAD
        if start + theshift < 0 or end + theshift > self.chrom_lens[chrom]:
=======
        if start + theshift < 0 or end + theshift > chrom_lens[str(chrom)]:
>>>>>>> e8a830a9
            # check if the region is shifted out of chromosome length bounds
            return None, None

        return row, {0: chrom, 1: start + theshift, 2: end + theshift, 3: 1}


    def cut(self, cutrate):
        """
        Cut regions to create two new regions

        :param float cutrate: the rate to cut regions into two separate regions
        :return int: the number of regions cut
        """
        self._check_rate(cutrate)
        if cutrate == 0:
            return 0
        rows = self.bed.shape[0]
        cut_rows = random.sample(list(range(rows)), int(rows * cutrate))
        new_row_list = []
        to_drop = []
        for row in cut_rows:
            drop_row, new_regions = self._cut(row) # cut rows display a 2
            new_row_list.extend(new_regions)
            to_drop.append(drop_row)
        self.bed = self.bed.drop(to_drop)
        self.bed = self.bed.append(new_row_list, ignore_index=True)
        self.bed = self.bed.reset_index(drop=True)
        return len(cut_rows)


    def _cut(self, row):
        chrom = self.bed.loc[row][0]
        start = self.bed.loc[row][1]
        end = self.bed.loc[row][2]

        # choose where to cut the region
        thecut = (start + end) // 2 # int(np.random.normal((start+end)/2, (end - start)/6))
        if thecut <= start:
            thecut = start + 10
        if thecut >= end:
            thecut = end - 10

        ''' may add in later, this makes the api confusing!
        # adjust the cut regions using the shift function
        new_segs = self.__shift(new_segs, 0, meanshift, stdevshift)
        new_segs = self.__shift(new_segs, 1, meanshift, stdevshift)
        '''

        return row, [{0: chrom, 1: start, 2: thecut, 3: 2}, {0: chrom, 1: thecut, 2: end, 3: 2}]


    def merge(self, mergerate):
        """
        Merge two regions into one new region

        :param float mergerate: the rate to merge two regions into one
        :return int: number of regions merged
        """

        self._check_rate(mergerate)
        if mergerate == 0:
            return 0
        rows = self.bed.shape[0]
        merge_rows = random.sample(list(range(rows)), int(rows * mergerate))
        to_add = []
        to_drop = []
        for row in merge_rows:
            drop_row, add_row = self._merge(row)
            if add_row:
                to_add.append(add_row)
            to_drop.extend(drop_row)
        self.bed = self.bed.drop(to_drop)
        self.bed = self.bed.append(to_add, ignore_index=True)
        self.bed = self.bed.reset_index(drop=True)
        return len(merge_rows)


    def _merge(self, row):
        # check if the regions being merged are on the same chromosome
        if row + 1 not in self.bed.index or self.bed.loc[row][0] != self.bed.loc[row+1][0]:
            return [], None

        chrom = self.bed.loc[row][0]
        start = self.bed.loc[row][1]
        end = self.bed.loc[row+1][2]
        return [row, row+1], {0: chrom, 1: start, 2: end, 3: 4}


    def drop(self, droprate):
        """
        Drop regions

        :param float droprate: the rate to drop/remove regions
        :return int: the number of rows dropped
        """
        self._check_rate(droprate)
        if droprate == 0:
            return 0
        rows = self.bed.shape[0]
        drop_rows = random.sample(list(range(rows)), int(rows * droprate))
        self.bed = self.bed.drop(drop_rows)
        self.bed = self.bed.reset_index(drop=True)
        return len(drop_rows)


    def all_perturbations(self,
                          addrate=0.0, addmean=320.0, addstdev=30.0,
                          addfile=None,
                          shiftrate=0.0, shiftmean=0.0, shiftstdev=150.0,
                          cutrate=0.0,
                          mergerate=0.0,
                          droprate=0.0):
        '''
        Perform all five perturbations in the order of shift, add, cut, merge, drop.

        :param float addrate: the rate (as a proportion of the total number of regions) to add regions
        :param float addmean: the mean length of added regions
        :param float addstdev: the standard deviation of the length of added regions
        :param float shiftrate: the rate to shift regions (both the start and end are shifted by the same amount)
        :param float shiftmean: the mean shift distance
        :param float shiftstdev: the standard deviation of the shift distance
        :param float cutrate: the rate to cut regions into two separate regions
        :param float mergerate: the rate to merge two regions into one
        :param float droprate: the rate to drop/remove regions
        :return int: the number of total regions perturbed
        '''

        n = 0
        n += self.shift(shiftrate, shiftmean, shiftstdev)
        if addfile:
            n += self.add_from_file(addfile, addrate)
        else:
            n += self.add(addrate, addmean, addstdev)
        n += self.cut(cutrate)
        n += self.merge(mergerate)
        n += self.drop(droprate)
        return n


    def to_bed(self, outfile_name):
        """
        Write a pandas dataframe back into BED file format

        :param str outfile_name: The name of the output BED file
        """
        self.bed.sort_values([0,1,2], inplace=True)
        self.bed.to_csv(outfile_name, sep='\t', header=False, index=False, float_format='%.0f')
        print('The output bedfile located in {} has {} regions. The original bedfile had {} regions.' \
              .format(outfile_name, self.bed.shape[0], self.original_regions))


    def read_bed(self, bedfile_path, delimiter='\t'):
        """
        Read a BED file into pandas dataframe

        :param str bedfile_path: The path to the BED file
        """
        try:
            df = pd.read_csv(bedfile_path, sep=delimiter, header=None, usecols=[0,1,2])
        except FileNotFoundError:
            _LOGGER.error("BED file path {} invalid".format(bedfile_path))
            sys.exit(1)
        except:
            _LOGGER.error("file {} could not be read".format(bedfile_path))
            sys.exit(1)

        # if there is 'chrom', 'start', 'stop' in the table, move them to header
        if not str(df.iloc[0, 1]).isdigit():
            df.columns = df.iloc[0]
            df = df[1:]

        df[3] = 0 # column indicating which modifications were made
        return df



def main():
    """ Primary workflow """

    parser = logmuse.add_logging_options(build_argparser())
    args, remaining_args = parser.parse_known_args()
    global _LOGGER
    _LOGGER = logmuse.logger_via_cli(args)

    _LOGGER.info("Welcome to bedshift version {}".format(__version__))
    _LOGGER.info("Shifting file: '{}'".format(args.bedfile))

    if not args.bedfile:
        parser.print_help()
        _LOGGER.error("No BED file given")
        sys.exit(1)

    if args.chrom_lengths:
        pass
    elif args.genome:
        try:
            import refgenconf
            rgc = refgenconf.RefGenConf(refgenconf.select_genome_config())
            args.chrom_lengths = rgc.seek(args.genome, "fasta", None, "chrom_sizes")
        except ModuleNotFoundError:
            _LOGGER.error("You must have package refgenconf installed to use a refgenie genome")
            sys.exit(1)
    else:
        if args.addrate > 0 or args.shiftrate > 0:
            _LOGGER.error("You must provide either chrom sizes or a refgenie genome.")
            sys.exit(1)



    msg = """Params:
  chrom.sizes file: {chromsizes}
  shift:
    shift rate: {shiftrate}
    shift mean distance: {shiftmean}
    shift stdev: {shiftstdev}
  add:
    rate: {addrate}
    add mean length: {addmean}
    add stdev: {addstdev}
    add file: {addfile}
  cut rate: {cutrate}
  drop rate: {droprate}
  merge rate: {mergerate}
  outputfile: {outputfile}
  repeat: {repeat}
"""

    if args.outputfile:
        outfile = args.outputfile
    else:
        outfile = 'bedshifted_{}'.format(os.path.basename(args.bedfile))

    _LOGGER.info(msg.format(
        chromsizes=args.chrom_lengths,
        droprate=args.droprate,
        addrate=args.addrate,
        addmean=args.addmean,
        addstdev=args.addstdev,
        addfile=args.addfile,
        shiftrate=args.shiftrate,
        shiftmean=args.shiftmean,
        shiftstdev=args.shiftstdev,
        cutrate=args.cutrate,
        mergerate=args.mergerate,
        outputfile=outfile,
        repeat=args.repeat))


    bedshifter = Bedshift(args.bedfile, args.chrom_lengths)
    if args.repeat == 1:
        n = bedshifter.all_perturbations(args.addrate, args.addmean, args.addstdev,
                                          args.addfile,
                                          args.shiftrate, args.shiftmean, args.shiftstdev,
                                          args.cutrate,
                                          args.mergerate,
                                          args.droprate)
        bedshifter.to_bed(outfile)
        print(str(n) + " regions changed")
    elif args.repeat > 1:
        for i in range(args.repeat):

            n = bedshifter.all_perturbations(args.addrate, args.addmean, args.addstdev,
                                                     args.addfile,
                                                     args.shiftrate, args.shiftmean, args.shiftstdev,
                                                     args.cutrate,
                                                     args.mergerate,
                                                     args.droprate)
            modified_outfile = outfile.rsplit("/")
            modified_outfile[-1] = "rep" + str(i+1) + "_" + modified_outfile[-1]
            modified_outfile = "/".join(modified_outfile)
            bedshifter.to_bed(modified_outfile)
            print(str(n) + " regions changed")
            bedshifter.reset_bed()
    else:
        _LOGGER.error("repeats specified is less than 1")
        sys.exit(1)


if __name__ == '__main__':
    try:
        sys.exit(main())
    except KeyboardInterrupt:
        _LOGGER.error("Program canceled by user!")
        sys.exit(1)

<|MERGE_RESOLUTION|>--- conflicted
+++ resolved
@@ -266,15 +266,11 @@
     def _shift(self, row, mean, stdev):
         theshift = int(np.random.normal(mean, stdev))
 
-        chrom = self.bed.loc[row][0]
+        chrom = str(self.bed.loc[row][0])
         start = self.bed.loc[row][1]
         end = self.bed.loc[row][2]
 
-<<<<<<< HEAD
         if start + theshift < 0 or end + theshift > self.chrom_lens[chrom]:
-=======
-        if start + theshift < 0 or end + theshift > chrom_lens[str(chrom)]:
->>>>>>> e8a830a9
             # check if the region is shifted out of chromosome length bounds
             return None, None
 
