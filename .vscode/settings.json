--- conflicted
+++ resolved
@@ -7,13 +7,5 @@
         "tests"
     ],
     "python.testing.unittestEnabled": false,
-<<<<<<< HEAD
-    "python.testing.pytestEnabled": true,
-    "[python]": {
-        "editor.defaultFormatter": "ms-python.black-formatter"
-    },
-    "python.formatting.provider": "black"
-=======
     "python.testing.pytestEnabled": true
->>>>>>> 52542ea0
 }