--- conflicted
+++ resolved
@@ -5,13 +5,8 @@
 Bedshift perturbations include add, drop, shift, cut, and merge. Using any of these perturbations, or combinations of them, you can generate a set of files that are slightly perturbed from the original file. Assuming that the original file is called `original.bed`, and you want 100 files of added regions and 100 files of dropped regions:
 
 ```
-<<<<<<< HEAD
-bedshift -b original.bed -l hg38.chrom.sizes -a 0.1 -r 100
-bedshift -b original.bed -d 0.3 -r 100
-=======
 bedshift -l hg38.chrom.sizes -b original.bed -a 0.1 -r 100
 bedshift -l hg38.chrom.sizes -b original.bed -d 0.3 -r 100
->>>>>>> 0419993a
 ```
 
 Don't forget the add and shift operations require a chrom.sizes file. The output file will be in `bedshifted_original.bed`.
@@ -78,11 +73,7 @@
 pipeline_name: bedshift_run
 pipeline_type: sample
 command_template: >
-<<<<<<< HEAD
     bedshift -b {sample.file} -l hg38.chrom.sizes -a {sample.add} -d {sample.drop} -s {sample.shift} -c {sample.cut} -m {sample.merge} -r {sample.repeat} -o {sample.sample_name}.bed
-=======
-    bedshift -l hg38.chrom.sizes -b {sample.file} -a {sample.add} -d {sample.drop} -s {sample.shift} -c {sample.cut} -m {sample.merge} -r {sample.repeat} -o {sample.sample_name}.bed
->>>>>>> 0419993a
 compute:
   mem: 4000
   cores: 1
