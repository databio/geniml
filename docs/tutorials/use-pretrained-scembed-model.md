# How to use a pre-trained scEmbed model
One advantage of scEmbed is the ability to use pre-trained models. This is useful for quickly getting embeddings of new data without having to train a new model. In this tutorial, we will show how to use a pre-trained model to get embeddings of new data.

I will be using the `databio/luecken2021` model. It was trained on the [Luecken2021](https://openreview.net/forum?id=gN35BGa1Rt) dataset, a first-of-its-kind multimodal benchmark dataset of 120,000 single cells from the human bone marrow of 10 diverse donors measured with two commercially-available multi-modal technologies: nuclear GEX with joint ATAC, and cellular GEX with joint ADT profiles.

This model will work best on PBMC-like data. It also requires your fragments be aligned to the GRCh38 genome.

## Example data preparation
Grab a fresh set of PBMC data from 10X genomics: https://www.10xgenomics.com/resources/datasets/10k-human-pbmcs-atac-v2-chromium-controller-2-standard

You need the [Peak by cell matrix (filtered)](https://cf.10xgenomics.com/samples/cell-atac/2.1.0/10k_pbmc_ATACv2_nextgem_Chromium_Controller/10k_pbmc_ATACv2_nextgem_Chromium_Controller_filtered_peak_bc_matrix.tar.gz). This  contains the binary accessibility matrix, the peaks, and the barcodes. Pre-trained models also requires that the data be in a `scanpy.AnnData` format and the `.var` attribute contain `chr`, `start`, and `end` values. For details on how to make this, see [data preparation](./train-scembed-model.md#data-preparation).

Once your data is ready, you can load it into python and get embeddings.

## Encoding cells

Encoding cells is as easy as:

```python
import scanpy as sc

<<<<<<< HEAD
from geniml.models import PretrainedScembedModel
=======
from geniml.scembed import ScEmbed
>>>>>>> 28d6033c

adata = sc.read_h5ad("path/to/adata.h5ad")
model = ScEmbed("databio/luecken2021")

embeddings = model.encode(adata)
adata.obsm['scembed_X'] = embeddings
```

And, thats it! You can now cluster your cells using the `scembed_X` embeddings.<|MERGE_RESOLUTION|>--- conflicted
+++ resolved
@@ -19,11 +19,8 @@
 ```python
 import scanpy as sc
 
-<<<<<<< HEAD
-from geniml.models import PretrainedScembedModel
-=======
 from geniml.scembed import ScEmbed
->>>>>>> 28d6033c
+
 
 adata = sc.read_h5ad("path/to/adata.h5ad")
 model = ScEmbed("databio/luecken2021")
