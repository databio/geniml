--- conflicted
+++ resolved
@@ -19,11 +19,7 @@
 ```python
 import scanpy as sc
 
-<<<<<<< HEAD
-from gitk.scembed import ScEmbed
-=======
-from geniml.models import PretrainedScembedModel
->>>>>>> 070fbdd3
+from geniml.scembed import ScEmbed
 
 adata = sc.read_h5ad("path/to/adata.h5ad")
 model = ScEmbed("databio/luecken2021")
