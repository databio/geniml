--- conflicted
+++ resolved
@@ -187,6 +187,7 @@
         return output_vec
 
     def plot_training_hist(self, save_path: Union[str, None] = None):
+    def plot_training_hist(self, save_path: Union[str, None] = None):
         """
         plot the training & validating loss of the most recent training
         :return:
@@ -288,15 +289,5 @@
         # perform the KNN search among vectors stored in backend
         return self.search_backend.search(search_vector, k)
 
-<<<<<<< HEAD
-
-#
-# # Example of how to use the TextToBedNN Search Interface
-#
-# betum = BEDEmbedTUM(RSC, universe, tokenizer)
-# embeddings = betum.compute_embeddings()
-# T2BNNSI = Text2BEDSearchInterface(betum, embeddings)  # ???
-=======
     def __repr__(self):
-        return f"Text2BEDSearchInterface(nl2vec_model={self.nl2vec}, vec2vec_model={self.vec2vec}, search_backend={self.search_backend})"
->>>>>>> 17307e31
+        return f"Text2BEDSearchInterface(nl2vec_model={self.nl2vec}, vec2vec_model={self.vec2vec}, search_backend={self.search_backend})"