--- conflicted
+++ resolved
@@ -47,13 +47,10 @@
 
         # Create collection only if it does not exist
         try:
+        try:
             collection_info = self.qd_client.get_collection(collection_name=self.collection)
             _LOGGER.info(
-<<<<<<< HEAD
                 f"Using collection {self.collection} with {collection_info.points_count} points."
-=======
-                f"Using collection {self.collection} with {collection_info.points_count} points"
->>>>>>> 69c312d4
             )
         except Exception:  # qdrant_client.http.exceptions.UnexpectedResponse
             _LOGGER.info(f"Collection {self.collection} does not exist, creating it.")
