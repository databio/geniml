import logging
import os
from typing import Dict, List, Union

import numpy as np
from qdrant_client import QdrantClient
from qdrant_client.http.models import QueryRequest
from qdrant_client.models import Distance, PointStruct, VectorParams

from geniml.const import PKG_NAME
from geniml.search.const import (
    DEFAULT_COLLECTION_NAME,
    DEFAULT_DIM,
    DEFAULT_QDRANT_DIST,
    DEFAULT_QDRANT_HOST,
    DEFAULT_QDRANT_PORT,
    DEFAULT_QUANTIZATION_CONFIG,
)

from ..utils import verify_load_inputs
from .abstract import EmSearchBackend

_LOGGER = logging.getLogger(PKG_NAME)


def queries_to_requests(
    queries: np.ndarray,
    limit: int,
    with_payload: bool = True,
    with_vectors: bool = True,
    offset: int = 0,
) -> List[QueryRequest]:
    """Prepare all search requests for each query vector in a batch.

    Args:
        queries: see docstring of QdrantBackend.batch_search()
        limit: number of returned results
        with_payload: whether payload is included in the result
        with_vectors: whether the stored vector is included in the result
        offset: the offset of the search results

    Returns:
        A list of QueryRequest objects for each query vector.
    """

    requests = []
    for query in queries:
        if query.ndim > 1:
            # that each request is from one single query vector
            requests.extend(queries_to_requests(query, limit, with_payload, with_vectors, offset))
        else:
            requests.append(
                QueryRequest(
                    query=query,
                    limit=limit,
                    with_vector=with_vectors,
                    with_payload=with_payload,
                    offset=offset,
                )
            )
    return requests


def results_processing(search_results, with_payload: bool, with_vectors: bool) -> List[Dict]:
    """Process search results into a unified dictionary format.

    Args:
        search_results: result of qdrant client similarity search
        with_payload: whether payload is included in the result
        with_vectors: whether the stored vector is included in the result

    Returns:
        A list of dictionaries containing the processed search results.
    """
    output_list = []
    for result in search_results.points:
        # build each dictionary
        result_dict = {"id": result.id, "score": result.score}
        if with_payload:
            result_dict["payload"] = result.payload
        if with_vectors:
            result_dict["vector"] = result.vector
        output_list.append(result_dict)
    return output_list


class QdrantBackend(EmSearchBackend):
    """A search backend that uses a qdrant server to store and search embeddings"""

    def __init__(
        self,
        qdrant_client: QdrantClient,
        dim: int = DEFAULT_DIM,
        dist: Distance = DEFAULT_QDRANT_DIST,
        collection: str = DEFAULT_COLLECTION_NAME,
    ):
        """Initialize QdrantBackend connection.

        Connect to Qdrant on commandline first:
        (Ubuntu Linux terminal)
<<<<<<< HEAD
        sudo docker run -p 6333:6333     -v $(pwd)/qdrant_storage:/qdrant/storage     qdrant/qdrant

        :param qdrant_client: an instance of QdrantClient that is already connected to a Qdrant server
        :param dim: dimension of the vectors to be stored
        :param dist: distance metric used in the collection
        :param collection: name of collection
=======
        sudo docker run -p 6333:6333 -v $(pwd)/qdrant_storage:/qdrant/storage qdrant/qdrant

        Args:
            dim: dimension of vectors to be stored
            dist: distance metric to use
            collection: name of collection
            qdrant_host: host of qdrant server
            qdrant_port: port of qdrant server
            qdrant_api_key: api key for authentication
>>>>>>> 829dc5e5
        """
        super().__init__()
        self.collection = collection
        self.config = VectorParams(size=dim, distance=dist)

        self.qd_client = qdrant_client
        if not self.qd_client:
            raise ValueError("A valid QdrantClient instance must be provided.")

        # Create collection only if it does not exist
        try:
            collection_info = self.qd_client.get_collection(collection_name=self.collection)
            _LOGGER.info(
                f"Using collection {self.collection} with {collection_info.points_count} points."
            )
        except Exception:  # qdrant_client.http.exceptions.UnexpectedResponse
            _LOGGER.info(f"Collection {self.collection} does not exist, creating it.")
            if not self.qd_client.collection_exists(collection_name=self.collection):
                self.qd_client.create_collection(
                    collection_name=self.collection,
                    vectors_config=self.config,
                    quantization_config=DEFAULT_QUANTIZATION_CONFIG,
                )

    @classmethod
    def from_credentials(
        cls,
        dim: int = DEFAULT_DIM,
        dist: Distance = DEFAULT_QDRANT_DIST,
        collection: str = DEFAULT_COLLECTION_NAME,
        qdrant_host: str = DEFAULT_QDRANT_HOST,
        qdrant_port: int = DEFAULT_QDRANT_PORT,
        qdrant_api_key: str = None,
    ) -> "QdrantBackend":

        qd_client = QdrantClient(
            url=os.environ.get("QDRANT_HOST", qdrant_host),
            port=os.environ.get("QDRANT_PORT", qdrant_port),
            api_key=os.environ.get("QDRANT_API_KEY", qdrant_api_key),
        )
        return cls(
            qdrant_client=qd_client,
            dim=dim,
            dist=dist,
            collection=collection,
        )

    def load(
        self,
        vectors: np.ndarray,
        ids: Union[List[str], None] = None,
        payloads: Union[List[Dict[str, str]], None] = None,
    ):
        """Upload vectors and their labels into qdrant storage.

        Args:
            vectors: embedding vectors, a np.ndarray with shape of (n, <vector size>)
            ids: list of n point ids, or None to generate ids automatically
            payloads: optional list of n dictionaries that contain vector metadata
        """

        if not ids:
            start = len(self)
            ids = list(range(start, start + len(payloads)))

        verify_load_inputs(vectors, ids, payloads)

        points = [
            PointStruct(id=ids[i], vector=vectors[i].tolist(), payload=payloads[i])
            for i in range(len(payloads))
        ]
        self.qd_client.upsert(
            collection_name=self.collection,
            points=points,
        )

    def search(
        self,
        query: np.ndarray,
        limit: int,
        with_payload: bool = True,
        with_vectors: bool = True,
        offset: int = 0,
    ) -> Union[
        List[Dict[str, Union[int, float, Dict[str, str], List[float]]]],
        List[List[Dict[str, Union[int, float, Dict[str, str], List[float]]]]],
    ]:
        """Get k nearest neighbors from vectors in the collection.

        Args:
            query: a vector to search
            limit: number of returned results
            with_payload: whether payload is included in the result
            with_vectors: whether the stored vector is included in the result
            offset: the offset of the search results

        Returns:
            A list of dictionaries containing search results in this format:
            {
                "id": <id>,
                "score": <score>,
                "payload": {<information of the vector>},
                "vector": [<the vector>]
            }
        """
        if query.ndim > 1:
            return self.batch_search(query, limit, with_payload, with_vectors, offset)
        # KNN search in qdrant client
        search_results = self.qd_client.query_points(
            collection_name=self.collection,
            query=query,
            limit=limit,
            with_payload=with_payload,
            with_vectors=with_vectors,
            offset=offset,
        )

        # add the results in to the output list
        return results_processing(search_results, with_payload, with_vectors)

    def batch_search(
        self,
        queries: np.ndarray,
        limit: int,
        with_payload: bool = True,
        with_vectors: bool = True,
        offset: int = 0,
    ) -> List[List[Dict[str, Union[int, float, Dict[str, str], List[float]]]]]:
        """Perform batch search with multiple query vectors.

        Args:
            queries: multiple search vectors, np.ndarray with shape of (n, dim)
            limit: see docstring of search()
            with_payload: whether payload is included in the result
            with_vectors: whether the stored vector is included in the result
            offset: the offset of the search results

        Returns:
            Results of all search requests, one list per query vector.
        """
        output_list = []
        # build all search requests
        requests = queries_to_requests(queries, limit, with_payload, with_vectors, offset)

        search_results = self.qd_client.query_batch_points(
            collection_name=self.collection, requests=requests
        )

        # add the results in to the output list
        for batch in search_results:
            batch_list = results_processing(batch, with_payload, with_vectors)
            output_list.append(batch_list)
        return output_list

    def __len__(self) -> int:
        """Return the number of embeddings in the backend.

        Returns:
            The number of embeddings in the backend.
        """
        return self.qd_client.get_collection(collection_name=self.collection).vectors_count

    def retrieve_info(
        self, ids: Union[List[int], int, List[str], str], with_vectors: bool = False
    ) -> Union[
        Dict[str, Union[int, str, List[float], Dict[str, str]]],
        List[Dict[str, Union[int, str, List[float], Dict[str, str]]]],
    ]:
        """Return the information of vectors for given storage ids.

        Args:
            ids: list of ids, or a single id
            with_vectors: whether the vectors themselves will also be returned in the output

        Returns:
            If ids is one id, a dictionary similar to the output of search() without "score".
            If ids is a list, a list of dictionaries will be returned.
        """
        if not isinstance(ids, list):
            # retrieve() only takes iterable input
            ids = [ids]

        # add hyphen to uuid if missing
        for i in range(len(ids)):
            id_ = ids[i]
            if isinstance(id_, str):
                if not "-" in id_:
                    ids[i] = f"{id_[:8]}-{id_[8:12]}-{id_[12:16]}-{id_[16:20]}-{id_[20:]}"

        output_list = []
        retrievals = self.qd_client.retrieve(
            collection_name=self.collection,
            ids=ids,
            with_payload=True,
            with_vectors=with_vectors,  # no need vectors
        )

        retrieval_dict = {result.id: result for result in retrievals}

        # retrieve() of qd client does not return result in the order of ids in the list
        # get the retrieval result in output by id order
        for id_ in ids:
            try:
                result = retrieval_dict[id_]
            except:
                _LOGGER.warning(f"Warning: no id stored in backend matches {id_}.")
                continue
            result_dict = {"id": result.id, "payload": result.payload}
            if with_vectors:
                result_dict["vector"] = result.vector
            output_list.append(result_dict)

        # with just one id, only the dictionary instead of the list will be returned
        if len(output_list) == 1:
            return output_list[0]
        else:
            return output_list

    def __str__(self):
        n_items = len(self)
        msg = f"""QdrantBackend
            n items: {n_items}
            url: {self.url}:{self.port},
            collection: {self.collection}
            """
        return msg

    def __repr__(self):
        n_items = len(self)
        msg = f"""QdrantBackend
            n items: {n_items}
            url: {self.url}:{self.port},
            collection: {self.collection}
            """
        return msg<|MERGE_RESOLUTION|>--- conflicted
+++ resolved
@@ -98,24 +98,13 @@
 
         Connect to Qdrant on commandline first:
         (Ubuntu Linux terminal)
-<<<<<<< HEAD
         sudo docker run -p 6333:6333     -v $(pwd)/qdrant_storage:/qdrant/storage     qdrant/qdrant
 
         :param qdrant_client: an instance of QdrantClient that is already connected to a Qdrant server
         :param dim: dimension of the vectors to be stored
         :param dist: distance metric used in the collection
         :param collection: name of collection
-=======
-        sudo docker run -p 6333:6333 -v $(pwd)/qdrant_storage:/qdrant/storage qdrant/qdrant
-
-        Args:
-            dim: dimension of vectors to be stored
-            dist: distance metric to use
-            collection: name of collection
-            qdrant_host: host of qdrant server
-            qdrant_port: port of qdrant server
-            qdrant_api_key: api key for authentication
->>>>>>> 829dc5e5
+
         """
         super().__init__()
         self.collection = collection
