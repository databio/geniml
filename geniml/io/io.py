import gzip
import os
from typing import List, Union, NoReturn

import numpy as np
import pandas as pd
from intervaltree import Interval
import genomicranges
from hashlib import md5

<<<<<<< HEAD
from .const import (
    MAF_CENTER_COL_NAME,
    MAF_CHROMOSOME_COL_NAME,
    MAF_END_COL_NAME,
    MAF_ENTREZ_GENE_ID_COL_NAME,
    MAF_FILE_DELIM,
    MAF_HUGO_SYMBOL_COL_NAME,
    MAF_NCBI_BUILD_COL_NAME,
    MAF_START_COL_NAME,
    MAF_STRAND_COL_NAME,
)
from .utils import extract_maf_col_positions, is_gzipped
=======
from .const import *
from .utils import extract_maf_col_positions, is_gzipped, read_bedset_file
>>>>>>> 69c312d4


class Region(Interval):
    def __new__(cls, chr: str, start: int, stop: int, data=None):
        return super(Region, cls).__new__(cls, start, stop, data)

    def __init__(self, chr: str, start: int, stop: int, data=None):
        """
        Instantiate a Region object. This is a wrapper around the Interval class from the intervaltree package.
        This makes it easier to work with regions.
        """
        # no need to call super().__init__() because namedtuple doesn't have __init__()
        self.chr = chr

    @property
    def start(self):
        return self.begin

    def __repr__(self):
        return f"Region({self.chr}, {self.start}, {self.end})"


class RegionSet:
    def __init__(self, regions: Union[str, List[Region]], backed: bool = False):
        """
        Instantiate a RegionSet object. This can be backed or not backed. It represents a set of genomic regions.

        If you specify `backed` as True, then the bed file will not be loaded into memory. This is useful for large
        bed files. You can still iterate over the regions, but you cannot index into them.

        :param regions: path to bed file or list of Region objects
        :param backed: whether to load the bed file into memory or not
        """
        # load from file
        if isinstance(regions, str):
            self.backed = backed
            self.regions: List[Region] = []
            self.path = regions

            # Open function depending on file type
            open_func = gzip.open if is_gzipped(regions) else open
            mode = "rt" if is_gzipped else "r"

            if backed:
                self.regions = None
                # https://stackoverflow.com/a/32607817/13175187
                with open_func(self.path, mode) as file:
                    self.length = sum(1 for line in file if line.strip())
            else:
                if is_gzipped(regions):
                    # open with pandas using arrow
                    df = pd.read_csv(
                        regions, sep="\t", compression="gzip", header=None, engine="pyarrow"
                    )
                    _regions = []
                    df.apply(
                        lambda row: _regions.append(Region(row[0], row[1], row[2])),
                        axis=1,
                    )

                    self.regions = _regions
                    self.length = len(self.regions)
                else:
                    # open with pandas
                    df = pd.read_csv(regions, sep="\t", header=None, engine="pyarrow")
                    _regions = []
                    df.apply(
                        lambda row: _regions.append(Region(row[0], row[1], row[2])),
                        axis=1,
                    )

                    self.regions = _regions
                    self.length = len(self.regions)

        # load from list
        elif isinstance(regions, list) and all([isinstance(region, Region) for region in regions]):
            self.backed = False
            self.path = None
            self.regions = regions
            self.length = len(self.regions)
        else:
            raise ValueError("regions must be a path to a bed file or a list of Region objects")

        self._identifier = None

    def __len__(self):
        return self.length

    def __getitem__(self, key):
        if self.backed:
            raise NotImplementedError("Backed RegionSets do not currently support indexing.")
        else:
            return self.regions[key]

    def __repr__(self):
        if self.path:
            if self.backed:
                return f"RegionSet({self.path}, backed=True)"
            else:
                return f"RegionSet({self.path})"
        else:
            return f"RegionSet(n={self.length})"

    def __iter__(self):
        if self.backed:
            # Check if the file is gzipped
            _, file_extension = os.path.splitext(self.path)
            is_gzipped = file_extension == ".gz"

            # Open function depending on file type
            open_func = gzip.open if is_gzipped else open
            mode = "rt" if is_gzipped else "r"

            with open_func(self.path, mode) as f:
                for line in f:
                    chr, start, stop = line.split("\t")[:3]
                    yield Region(chr, int(start), int(stop))
        else:
            for region in self.regions:
                yield region

    @property
    def identifier(self) -> str:
        return self.compute_bed_identifier()

    def to_granges(self) -> genomicranges.GenomicRanges:
        """
        Return GenomicRanges contained in this BED file

        :return: GenomicRanges object
        """

        seqnames, starts, ends = zip(
            *[(region.chr, region.start, region.end) for region in self.regions]
        )
        gr_dict = {"seqnames": seqnames, "starts": starts, "ends": ends}

        return genomicranges.GenomicRanges(gr_dict)

    def compute_bed_identifier(self) -> str:
        """
        Return bed file identifier. If it is not set, compute one

        :param bedfile: RegionSet object (Representation of bed_file)
        :return: the identifier of BED file (str)
        """
        if self._identifier is not None:
            return self._identifier
        else:
            if not self.backed:
                # concate column values
                chrs = ",".join([region.chr for region in self.regions])
                starts = ",".join([str(region.start) for region in self.regions])
                ends = ",".join([str(region.end) for region in self.regions])

            else:
                open_func = open if not is_gzipped(self.path) else gzip.open
                mode = "r" if not is_gzipped(self.path) else "rt"
                with open_func(self.path, mode) as f:
                    # concate column values
                    chrs = []
                    starts = []
                    ends = []
                    for row in f:
                        chrs.append(row.split("\t")[0])
                        starts.append(row.split("\t")[1])
                        ends.append(row.split("\t")[2].replace("\n", ""))
                    chrs = ",".join(chrs)
                    starts = ",".join(starts)
                    ends = ",".join(ends)

            # hash column values
            chr_digest = md5(chrs.encode("utf-8")).hexdigest()
            start_digest = md5(starts.encode("utf-8")).hexdigest()
            end_digest = md5(ends.encode("utf-8")).hexdigest()
            # hash column digests
            bed_digest = md5(
                ",".join([chr_digest, start_digest, end_digest]).encode("utf-8")
            ).hexdigest()

            self._identifier = bed_digest

            return self._identifier


class BedSet:
    """
    BedSet object
    """

    def __init__(
        self,
        region_sets: Union[List[RegionSet], List[str], List[List[Region]], None] = None,
        file_path: str = None,
        identifier: str = None,
    ):
        """
        :param region_sets: list of BED file paths, RegionSet, or 2-dimension list of Region [Default: None - empty BedSet]
        :param file_path: path to the .txt file with identifier of all BED files in it
        :param identifier: the identifier of the BED set
        """

        if isinstance(region_sets, list):
            # init with a list of BED files
            if all(isinstance(region_set, RegionSet) for region_set in region_sets):
                self.region_sets = region_sets
            # init with a list of file paths or a 2d list of Region
            else:
                self.region_sets = []
                for r in region_sets:
                    self.region_sets.append(RegionSet(r))

        elif file_path is not None:
            if os.path.isfile(file_path):
                self.region_sets = [RegionSet(r) for r in read_bedset_file(file_path)]
            else:
                raise FileNotFoundError(f"The specified file '{file_path}' does not exist.")
        else:
            # create empty regionSet
            self.region_sets = []

        self._bedset_identifier = identifier

    def __len__(self):
        return len(self.region_sets)

    def __iter__(self):
        for region_set in self.region_sets:
            yield region_set

    def __getitem__(self, indx: int):
        return self.region_sets[indx]

    @property
    def bedset_identifier(self) -> str:
        return self._bedset_identifier or self.compute_bedset_identifier()

    def add(self, bedfile: RegionSet) -> NoReturn:
        """
        Add a BED file to the BED set

        !Warning: if new bedfile will be added, bedSet identifier will be changed!

        :param bedfile: RegionSet instance, that should be added to the bedSet
        :return: NoReturn
        """
        self.region_sets.append(bedfile)

        self._bedset_identifier = self.compute_bedset_identifier()

    def to_granges_list(self) -> genomicranges.GenomicRangesList:
        """
        Process a list of BED set identifiers and returns a GenomicRangesList object
        """
        gr_list = []
        for regionset in self.region_sets:
            gr_list.append(regionset.to_granges())

        return genomicranges.GenomicRangesList(ranges=gr_list)

    def compute_bedset_identifier(self) -> str:
        """
        Return the identifier. If it is not set, compute one

        :param bedset: BedSet object
        :return: the identifier of BED set
        """
        if self._bedset_identifier is not None:
            return self._bedset_identifier

        elif self._bedset_identifier is None:
            bedfile_ids = []
            for bedfile in self.region_sets:
                bedfile_ids.append(bedfile.compute_bed_identifier())
            self._bedset_identifier = md5(
                ";".join(sorted(bedfile_ids)).encode("utf-8")
            ).hexdigest()

<<<<<<< HEAD
class RegionSetList(object):
    def __init__(self, region_sets: Union[List[RegionSet], List[str], List[List[Region]]]):
        self.region_sets = region_sets

    def __len__(self):
        return len(self.region_sets)

    def __iter__(self):
        for region_set in self.region_sets:
            yield region_set

    def __getitem__(self, indx: int):
        return self.region_sets[indx]
=======
            return self._bedset_identifier
>>>>>>> 69c312d4


class SNP:
    """
    Python representation of a SNP
    """

    def __init__(
        self,
        hugo_symbol: str = None,
        entrez_gene_id: str = None,
        center: str = None,
        ncbi_build: str = None,
        chromosome: str = None,
        start_position: int = None,
        end_position: int = None,
        strand: str = None,
    ):
        self.hugo_symbol = hugo_symbol
        self.entrez_gene_id = entrez_gene_id
        self.center = center
        self.ncbi_build = ncbi_build
        self.chromosome = chromosome
        self.start_position = start_position
        self.end_position = end_position
        self.strand = strand

    @property
    def start(self):
        return self.start_position

    @property
    def end(self):
        return self.end_position

    @property
    def chr(self):
        return self.chromosome

    def to_region(self):
        chr = self.chromosome
        start = int(self.start_position)
        end = int(self.end_position)
        # bump end position by 1 if needed
        if start == end:
            end += 1

        return Region(chr, start, end)

    def __len__(self):
        return self.end - self.start

    def __repr__(self):
        return f"SNP({self.chromosome}, {self.start_position}, {self.end_position}, {self.strand})"


class Maf:
    """
    Python representation of a MAF file, only supports some columns for now
    """

    def _extract_value_from_col(self, col_name: str, line: str) -> any:
        """
        Extract a value from a column in a line of a MAF file.

        :param col_name: name of column
        :param line: line from MAF file
        :return: value of column
        """
        return line[self.col_positions[col_name]] if self.col_positions[col_name] else None

    def __init__(
        self,
        maf_file: str,
        backed: bool = False,
        bump_end_position: bool = False,
        chr_rep_as_int: bool = False,
    ):
        """
        :param maf_file: path to maf file
        :param backed: whether to load the maf file into memory or not
        :param bump_end_position: whether to bump the end position by 1 or not (this is useful for interval trees and interval lists)
        :param chr_rep_as_int: whether to represent the chromosome as an int or not (this is useful for interval trees and interval lists)
        """
        # load from file
        if isinstance(maf_file, str):
            self.maf_file = maf_file
            self.col_positions = extract_maf_col_positions(maf_file)
            self.backed = backed
            self.mafs: List[SNP] = []

            # Open function depending on file type
            open_func = gzip.open if is_gzipped(maf_file) else open
            mode = "rt" if is_gzipped(maf_file) else "r"

            if backed:
                self.mafs = None
                # https://stackoverflow.com/a/32607817/13175187
                with open_func(self.maf_file, mode) as file:
                    self.length = (
                        sum(1 for line in file if line.strip()) - 1
                    )  # subtract 1 for header
            else:
                with open_func(maf_file, mode) as f:
                    # skip header
                    lines = f.readlines()[1:]
                    for line in lines:
                        # some bed files have more than 3 columns, so we just take the first 3
                        line = line.strip().split(MAF_FILE_DELIM)
                        self.mafs.append(
                            SNP(
                                hugo_symbol=self._extract_value_from_col(
                                    MAF_HUGO_SYMBOL_COL_NAME, line
                                ),
                                entrez_gene_id=self._extract_value_from_col(
                                    MAF_ENTREZ_GENE_ID_COL_NAME, line
                                ),
                                center=self._extract_value_from_col(MAF_CENTER_COL_NAME, line),
                                ncbi_build=self._extract_value_from_col(
                                    MAF_NCBI_BUILD_COL_NAME, line
                                ),
                                chromosome=self._extract_value_from_col(
                                    MAF_CHROMOSOME_COL_NAME, line
                                ),
                                start_position=int(
                                    self._extract_value_from_col(MAF_START_COL_NAME, line)
                                ),
                                end_position=int(
                                    self._extract_value_from_col(MAF_END_COL_NAME, line)
                                ),
                                strand=self._extract_value_from_col(MAF_STRAND_COL_NAME, line),
                            )
                        )
                    self.length = len(self.mafs)

                # post process according to flags
                for maf in self.mafs:
                    if bump_end_position:
                        maf.end_position += 1
                    if not chr_rep_as_int:
                        maf.chromosome = "chr" + str(maf.chromosome)
        else:
            raise ValueError("mafs must be a path to a maf file")

    def __len__(self):
        return self.length

    def __getitem__(self, key):
        if self.backed:
            raise NotImplementedError("Backed MAFs do not currently support indexing.")
        else:
            return self.mafs[key]

    def __iter__(self):
        if self.backed:
            # Open function depending on file type
            open_func = gzip.open if is_gzipped(self.maf_file) else open
            mode = "rt" if is_gzipped(self.maf_file) else "r"

            with open_func(self.maf_file, mode) as f:
                # skip header
                for i, line in enumerate(f):
                    if i == 0:
                        continue
                    line = line.strip().split(MAF_FILE_DELIM)
                    yield SNP(
                        hugo_symbol=self._extract_value_from_col(MAF_HUGO_SYMBOL_COL_NAME, line),
                        entrez_gene_id=self._extract_value_from_col(
                            MAF_ENTREZ_GENE_ID_COL_NAME, line
                        ),
                        center=self._extract_value_from_col(MAF_CENTER_COL_NAME, line),
                        ncbi_build=self._extract_value_from_col(MAF_NCBI_BUILD_COL_NAME, line),
                        chromosome=self._extract_value_from_col(MAF_CHROMOSOME_COL_NAME, line),
                        start_position=self._extract_value_from_col(MAF_START_COL_NAME, line),
                        end_position=self._extract_value_from_col(MAF_END_COL_NAME, line),
                        strand=self._extract_value_from_col(MAF_STRAND_COL_NAME, line),
                    )

        else:
            for maf in self.mafs:
                yield maf

    def __repr__(self):
        return f"MAF({self.maf_file})"


# TODO: This belongs somewhere else; does it even make sense?
class TokenizedRegionSet(object):
    """Represents a tokenized region set"""

    def __init__(self, tokens: np.ndarray, universe: RegionSet):
        self.tokens = tokens
        self.universe = universe


# Write a class representing a collection of RegionSets
# TODO: This shouldn't read in the actual files, it should just represent the files and use lazy loading
class RegionSetCollection(object):
    """Represents a collection of RegionSets"""

    def __init__(self, region_sets: List[RegionSet] = None, file_globs: List[str] = None):
        if region_sets:
            self.region_sets = region_sets
        elif file_globs:
            self.region_sets = []
            for glob in file_globs:
                self.region_sets.extend([RegionSet(path) for path in glob.glob(glob)])

    def __getitem__(self, key):
        return self.region_sets[key]

    def __len__(self):
        return len(self.region_sets)


# Do we need an EmbeddingSet class?
class EmbeddingSet(object):
    """Represents embeddings and labels"""

    embeddings: np.ndarray
    labels: list<|MERGE_RESOLUTION|>--- conflicted
+++ resolved
@@ -8,7 +8,6 @@
 import genomicranges
 from hashlib import md5
 
-<<<<<<< HEAD
 from .const import (
     MAF_CENTER_COL_NAME,
     MAF_CHROMOSOME_COL_NAME,
@@ -21,10 +20,6 @@
     MAF_STRAND_COL_NAME,
 )
 from .utils import extract_maf_col_positions, is_gzipped
-=======
-from .const import *
-from .utils import extract_maf_col_positions, is_gzipped, read_bedset_file
->>>>>>> 69c312d4
 
 
 class Region(Interval):
@@ -106,7 +101,9 @@
             self.regions = regions
             self.length = len(self.regions)
         else:
-            raise ValueError("regions must be a path to a bed file or a list of Region objects")
+            raise ValueError(f"regions must be a path to a bed file or a list of Region objects")
+
+        self._identifier = None
 
         self._identifier = None
 
@@ -303,23 +300,7 @@
                 ";".join(sorted(bedfile_ids)).encode("utf-8")
             ).hexdigest()
 
-<<<<<<< HEAD
-class RegionSetList(object):
-    def __init__(self, region_sets: Union[List[RegionSet], List[str], List[List[Region]]]):
-        self.region_sets = region_sets
-
-    def __len__(self):
-        return len(self.region_sets)
-
-    def __iter__(self):
-        for region_set in self.region_sets:
-            yield region_set
-
-    def __getitem__(self, indx: int):
-        return self.region_sets[indx]
-=======
             return self._bedset_identifier
->>>>>>> 69c312d4
 
 
 class SNP:
