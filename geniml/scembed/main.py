import os
import tomllib
from logging import getLogger
from typing import Union

import numpy as np
import scanpy as sc
import torch
from huggingface_hub import hf_hub_download
from rich.progress import track

from ..region2vec.const import (
    CONFIG_FILE_NAME,
    DEFAULT_EMBEDDING_DIM,
    DEFAULT_EPOCHS,
    DEFAULT_MIN_COUNT,
    DEFAULT_WINDOW_SIZE,
    MODEL_FILE_NAME,
    POOLING_METHOD_KEY,
    POOLING_TYPES,
    UNIVERSE_CONFIG_FILE_NAME,
)
from ..region2vec.main import Region2Vec
from ..region2vec.utils import (
    Region2VecDataset,
    export_region2vec_model,
    load_local_scembed_model,
    train_region2vec_model,
)
from ..tokenization.main import AnnDataTokenizer, Tokenizer
from .const import MODULE_NAME

_GENSIM_LOGGER = getLogger("gensim")

# demote gensim logger to warning
_GENSIM_LOGGER.setLevel("WARNING")


class ScEmbed:
    def __init__(
        self,
        model_path: str = None,
        tokenizer: AnnDataTokenizer = None,
        device: str = None,
        pooling_method: POOLING_TYPES = "mean",
        **kwargs,
    ):
        """
        Initialize ScEmbed.

        :param str model_path: Path to the pre-trained model on huggingface.
        :param embedding_dim: Dimension of the embedding.
        :param kwargs: Additional keyword arguments to pass to the model.
        """
        super().__init__()
        self.model_path: str = model_path
        self.tokenizer: AnnDataTokenizer
        self.trained: bool = False
        self._model: Region2Vec = None
        self.pooling_method: POOLING_TYPES = pooling_method

        if model_path is not None:
            self._init_from_huggingface(model_path)
            self.trained = True

        elif tokenizer is not None:
            self._init_model(tokenizer, **kwargs)

        # set the device
        self._target_device = torch.device(
            device if device else ("cuda" if torch.cuda.is_available() else "cpu")
        )

    def _init_tokenizer(self, tokenizer: Union[AnnDataTokenizer, str]):
        """
        Initialize the tokenizer.

        :param tokenizer: Tokenizer to add to the model.
        """
        if isinstance(tokenizer, str):
            if os.path.exists(tokenizer):
                self.tokenizer = AnnDataTokenizer(tokenizer)
            else:
                self.tokenizer = AnnDataTokenizer.from_pretrained(
                    tokenizer
                )  # download from huggingface (or at least try to)
        elif isinstance(tokenizer, AnnDataTokenizer):
            self.tokenizer = tokenizer
        else:
            raise TypeError("tokenizer must be of type AnnDataTokenizer or str.")

    def _init_model(self, tokenizer, **kwargs):
        """
        Initialize the core model. This will initialize the model from scratch.

        :param kwargs: Additional keyword arguments to pass to the model.
        """
        self._init_tokenizer(tokenizer)

        self._model = Region2Vec(
            len(self.tokenizer),
            embedding_dim=kwargs.get("embedding_dim", DEFAULT_EMBEDDING_DIM),
        )

    @property
    def model(self):
        """
        Get the core Region2Vec model.
        """
        return self._model

    def add_tokenizer(self, tokenizer: Tokenizer, **kwargs):
        """
        Add a tokenizer to the model. This should be use when the model
        is not initialized with a tokenizer.

        :param tokenizer: Tokenizer to add to the model.
        :param kwargs: Additional keyword arguments to pass to the model.
        """
        if self._model is not None:
            raise RuntimeError("Cannot add a tokenizer to a model that is already initialized.")

        self.tokenizer = tokenizer
        if not self.trained:
            self._init_model(**kwargs)

    def _load_local_model(self, model_path: str, universe_config_file_path: str, config_path: str):
        """
        Load the model from a checkpoint.

        :param str model_path: Path to the model checkpoint.
        :param str universe_config_file_path: Path to the tokenizer config file.
        :param str config_path: Path to the config file.
        """
<<<<<<< HEAD
        _model, tokenizer, config = load_local_scembed_model(
            model_path, universe_config_file_path, config_path
        )
=======
        _model, config = load_local_region2vec_model(model_path, config_path)
        tokenizer = AnnDataTokenizer(vocab_path, verbose=True)

>>>>>>> 404f64cb
        self._model = _model
        self.tokenizer = tokenizer

        if POOLING_METHOD_KEY in config:
            self.pooling_method = config[POOLING_METHOD_KEY]

    def _init_from_huggingface(
        self,
        model_path: str,
        **kwargs,
    ):
        """
        Initialize the model from a huggingface model. This uses the model path
        to download the necessary files and then "build itself up" from those. This
        includes both the actual model and the tokenizer.

        :param str model_path: Path to the pre-trained model on huggingface.
        :param str model_file_name: Name of the model file.
        :param str universe_file_name: Name of the universe file.
        :param kwargs: Additional keyword arguments to pass to the hf download function.
        """
        model_file_name: str = MODEL_FILE_NAME
        universe_config_file_name: str = UNIVERSE_CONFIG_FILE_NAME
        config_file_name: str = CONFIG_FILE_NAME

        model_file_path = hf_hub_download(model_path, model_file_name, **kwargs)
        universe_config_file_path = hf_hub_download(
            model_path, universe_config_file_name, **kwargs
        )
        config_path = hf_hub_download(model_path, config_file_name, **kwargs)

        # get subdir/folder of the universe_config_file_path
        tokenizer_cfg_folder = os.path.dirname(universe_config_file_path).split("/")[-1]

        # read in tokenizer cfg to see what else needs to be downloaded
        with open(universe_config_file_path, "rb") as f:
            tokenizer_cfg = tomllib.load(f)

        for universe in tokenizer_cfg["universes"]:
            hf_hub_download(model_path, universe, subfolder=tokenizer_cfg_folder, **kwargs)

        self._load_local_model(model_file_path, universe_config_file_path, config_path)

    @classmethod
    def from_pretrained(
        cls,
        path_to_files: str,
    ) -> "ScEmbed":
        """
        Load the model from a set of files that were exported using the export function.

        :param str path_to_files: Path to the directory containing the files.
        :param str model_file_name: Name of the model file.
        :param str universe_file_name: Name of the universe file.
        :param str config_file_name: Name of the config file.

        :return: The loaded model.
        """
        model_file_name: str = MODEL_FILE_NAME
        universe_config_file_name: str = UNIVERSE_CONFIG_FILE_NAME
        config_file_name: str = CONFIG_FILE_NAME

        model_file_path = os.path.join(path_to_files, model_file_name)
        universe_config_file_name = os.path.join(path_to_files, universe_config_file_name)
        config_file_path = os.path.join(path_to_files, config_file_name)

        instance = cls()
        instance._load_local_model(model_file_path, universe_config_file_name, config_file_path)
        instance.trained = True

        return instance

    def train(
        self,
        dataset: Region2VecDataset,
        window_size: int = DEFAULT_WINDOW_SIZE,
        epochs: int = DEFAULT_EPOCHS,
        min_count: int = DEFAULT_MIN_COUNT,
        num_cpus: int = 1,
        seed: int = 42,
        save_checkpoint_path: str = None,
        gensim_params: dict = {},
        load_from_checkpoint: str = None,
    ) -> bool:
        """
        Train the model.

        :param Region2VecDataset data: Data to train on. This is a dataset of tokens.
        :param int window_size: Window size for the model.
        :param int epochs: Number of epochs to train for.
        :param int min_count: Minimum count for a region to be included in the vocabulary.
        :param int num_cpus: Number of cpus to use for training.
        :param int seed: Seed to use for training.
        :param str save_checkpoint_path: Path to save the model checkpoints to.
        :param dict gensim_params: Additional parameters to pass to the gensim model.
        :param str load_from_checkpoint: Path to a checkpoint to load from.

        :return bool: Whether or not the model was trained.
        """

        # validate a model exists
        if self._model is None:
            raise RuntimeError(
                "Cannot train a model that has not been initialized. Please initialize the model first using a tokenizer or from a huggingface model."
            )

        gensim_model = train_region2vec_model(
            dataset,
            embedding_dim=self._model.embedding_dim,
            window_size=window_size,
            epochs=epochs,
            min_count=min_count,
            num_cpus=num_cpus,
            seed=seed,
            save_checkpoint_path=save_checkpoint_path,
            gensim_params=gensim_params,
            load_from_checkpoint=load_from_checkpoint,
        )

        # once done training, set the weights of the pytorch model in self._model
        for id in track(
            gensim_model.wv.key_to_index,
            total=len(gensim_model.wv.key_to_index),
            description="Setting weights.",
        ):
            self._model.projection.weight.data[int(id)] = torch.tensor(gensim_model.wv[id])

        # set the model as trained
        self.trained = True

        return True

    def export(
        self,
        path: str,
        checkpoint_file: str = MODEL_FILE_NAME,
        config_file: str = CONFIG_FILE_NAME,
    ):
        """
        Function to facilitate exporting the model in a way that can
        be directly uploaded to huggingface. This exports the model
        weights and the vocabulary.

        :param str path: Path to export the model to.
        """
        # make sure the model is trained
        if not self.trained:
            raise RuntimeError("Cannot export an untrained model.")

        export_region2vec_model(
            self._model,
            self.tokenizer,
            path,
            checkpoint_file=checkpoint_file,
            config_file=config_file,
        )

    def encode(self, regions: Union[sc.AnnData, str], pooling: POOLING_TYPES = None) -> np.ndarray:
        """
        Get the vector for a region.

        :param Region region: Region to get the vector for.
        :param str pooling: Pooling type to use.

        :return np.ndarray: Vector for the region.
        """
        # allow the user to override the pooling method
        pooling = pooling or self.pooling_method

        # data validation
        if not (isinstance(regions, sc.AnnData) or isinstance(regions, str)):
            raise TypeError(
                f"Regions must be of type AnnData or str, not {type(regions).__name__}"
            )
        if isinstance(regions, str):
            regions = sc.read_h5ad(regions)

        if pooling not in ["mean", "max"]:
            raise ValueError(f"pooling must be one of {POOLING_TYPES}")

        # tokenize the region
        tokens = self.tokenizer(regions)
<<<<<<< HEAD
        tokens_as_ids = [t.to_ids() for t in tokens]
=======
        tokens = [[t.id for t in sublist] for sublist in tokens]
>>>>>>> 404f64cb

        # get the vector
        embeddings = []
        for token_set in track(
            tokens_as_ids, total=len(tokens_as_ids), description="Getting embeddings"
        ):
            region_embeddings = self._model.projection(torch.tensor(token_set))
            if pooling == "mean":
                region_embeddings = torch.mean(region_embeddings, axis=0).detach().numpy()
            elif pooling == "max":
                region_embeddings = torch.max(region_embeddings, axis=0).values.detach().numpy()
            else:
                # this should be unreachable
                raise ValueError(f"pooling must be one of {POOLING_TYPES}")
            embeddings.append(region_embeddings)

        return np.vstack(embeddings)<|MERGE_RESOLUTION|>--- conflicted
+++ resolved
@@ -132,15 +132,9 @@
         :param str universe_config_file_path: Path to the tokenizer config file.
         :param str config_path: Path to the config file.
         """
-<<<<<<< HEAD
-        _model, tokenizer, config = load_local_scembed_model(
-            model_path, universe_config_file_path, config_path
-        )
-=======
         _model, config = load_local_region2vec_model(model_path, config_path)
         tokenizer = AnnDataTokenizer(vocab_path, verbose=True)
 
->>>>>>> 404f64cb
         self._model = _model
         self.tokenizer = tokenizer
 
@@ -323,11 +317,7 @@
 
         # tokenize the region
         tokens = self.tokenizer(regions)
-<<<<<<< HEAD
         tokens_as_ids = [t.to_ids() for t in tokens]
-=======
-        tokens = [[t.id for t in sublist] for sublist in tokens]
->>>>>>> 404f64cb
 
         # get the vector
         embeddings = []
