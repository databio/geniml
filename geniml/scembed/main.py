import os
import tomllib
from logging import getLogger
from typing import Union

import numpy as np
import scanpy as sc
import torch
from huggingface_hub import hf_hub_download
from rich.progress import track
from gtars.tokenizers import Tokenizer

from ..region2vec.const import (
    CONFIG_FILE_NAME,
    DEFAULT_EMBEDDING_DIM,
    DEFAULT_EPOCHS,
    DEFAULT_MIN_COUNT,
    DEFAULT_WINDOW_SIZE,
    MODEL_FILE_NAME,
    POOLING_METHOD_KEY,
    POOLING_TYPES,
    UNIVERSE_CONFIG_FILE_NAME,
)
from ..region2vec.main import Region2Vec
from ..region2vec.utils import (
    Region2VecDataset,
    export_region2vec_model,
    load_local_scembed_model,
    train_region2vec_model,
)
from ..tokenization.utils import tokenize_anndata
from .const import MODULE_NAME

_GENSIM_LOGGER = getLogger("gensim")

# demote gensim logger to warning
_GENSIM_LOGGER.setLevel("WARNING")


class ScEmbed:
    def __init__(
        self,
        model_path: str = None,
        tokenizer: Tokenizer = None,
        device: str = None,
        pooling_method: POOLING_TYPES = "mean",
        **kwargs,
    ):
        """
        Initialize ScEmbed.

        :param str model_path: Path to the pre-trained model on huggingface.
        :param embedding_dim: Dimension of the embedding.
        :param kwargs: Additional keyword arguments to pass to the model.
        """
        super().__init__()
        self.model_path: str = model_path
        self.tokenizer: Tokenizer
        self.trained: bool = False
        self._model: Region2Vec = None
        self.pooling_method: POOLING_TYPES = pooling_method

        if model_path is not None:
            self._init_from_huggingface(model_path)
            self.trained = True

        elif tokenizer is not None:
            self._init_model(tokenizer, **kwargs)

        # set the device
        self._target_device = torch.device(
            device if device else ("cuda" if torch.cuda.is_available() else "cpu")
        )

    def _init_tokenizer(self, tokenizer: Union[Tokenizer, str]):
        """
        Initialize the tokenizer.

        :param tokenizer: Tokenizer to add to the model.
        """
        if isinstance(tokenizer, str):
            if os.path.exists(tokenizer):
                self.tokenizer = Tokenizer(tokenizer)
            else:
                raise FileNotFoundError(f"Tokenizer file {tokenizer} not found.")
        elif isinstance(tokenizer, Tokenizer):
            self.tokenizer = tokenizer
        else:
            raise TypeError("tokenizer must be of type Tokenizer or str.")

    def _init_model(self, tokenizer, **kwargs):
        """
        Initialize the core model. This will initialize the model from scratch.

        :param kwargs: Additional keyword arguments to pass to the model.
        """
        self._init_tokenizer(tokenizer)

        self._model = Region2Vec(
            len(self.tokenizer),
            embedding_dim=kwargs.get("embedding_dim", DEFAULT_EMBEDDING_DIM),
        )

    @property
    def model(self):
        """
        Get the core Region2Vec model.
        """
        return self._model

    def add_tokenizer(self, tokenizer: Tokenizer, **kwargs):
        """
        Add a tokenizer to the model. This should be use when the model
        is not initialized with a tokenizer.

        :param tokenizer: Tokenizer to add to the model.
        :param kwargs: Additional keyword arguments to pass to the model.
        """
        if self._model is not None:
            raise RuntimeError("Cannot add a tokenizer to a model that is already initialized.")

        self.tokenizer = tokenizer
        if not self.trained:
            self._init_model(**kwargs)

    def _load_local_model(self, model_path: str, universe_config_file_path: str, config_path: str):
        """
        Load the model from a checkpoint.

        :param str model_path: Path to the model checkpoint.
        :param str universe_config_file_path: Path to the tokenizer config file.
        :param str config_path: Path to the config file.
        """
        _model, config = load_local_region2vec_model(model_path, config_path)
        tokenizer = Tokenizer(vocab_path)

        self._model = _model
        self.tokenizer = tokenizer

        if POOLING_METHOD_KEY in config:
            self.pooling_method = config[POOLING_METHOD_KEY]

    def _init_from_huggingface(
        self,
        model_path: str,
        **kwargs,
    ):
        """
        Initialize the model from a huggingface model. This uses the model path
        to download the necessary files and then "build itself up" from those. This
        includes both the actual model and the tokenizer.

        :param str model_path: Path to the pre-trained model on huggingface.
        :param str model_file_name: Name of the model file.
        :param str universe_file_name: Name of the universe file.
        :param kwargs: Additional keyword arguments to pass to the hf download function.
        """
        model_file_name: str = MODEL_FILE_NAME
        universe_config_file_name: str = UNIVERSE_CONFIG_FILE_NAME
        config_file_name: str = CONFIG_FILE_NAME

        model_file_path = hf_hub_download(model_path, model_file_name, **kwargs)
        universe_config_file_path = hf_hub_download(
            model_path, universe_config_file_name, **kwargs
        )
        config_path = hf_hub_download(model_path, config_file_name, **kwargs)

        # get subdir/folder of the universe_config_file_path
        tokenizer_cfg_folder = os.path.dirname(universe_config_file_path).split("/")[-1]

        # read in tokenizer cfg to see what else needs to be downloaded
        with open(universe_config_file_path, "rb") as f:
            tokenizer_cfg = tomllib.load(f)

        for universe in tokenizer_cfg["universes"]:
            hf_hub_download(model_path, universe, subfolder=tokenizer_cfg_folder, **kwargs)

        self._load_local_model(model_file_path, universe_config_file_path, config_path)

    @classmethod
    def from_pretrained(
        cls,
        path_to_files: str,
    ) -> "ScEmbed":
        """
        Load the model from a set of files that were exported using the export function.

        :param str path_to_files: Path to the directory containing the files.
        :param str model_file_name: Name of the model file.
        :param str universe_file_name: Name of the universe file.
        :param str config_file_name: Name of the config file.

        :return: The loaded model.
        """
        model_file_name: str = MODEL_FILE_NAME
        universe_config_file_name: str = UNIVERSE_CONFIG_FILE_NAME
        config_file_name: str = CONFIG_FILE_NAME

        model_file_path = os.path.join(path_to_files, model_file_name)
        universe_config_file_name = os.path.join(path_to_files, universe_config_file_name)
        config_file_path = os.path.join(path_to_files, config_file_name)

        instance = cls()
        instance._load_local_model(model_file_path, universe_config_file_name, config_file_path)
        instance.trained = True

        return instance

    def train(
        self,
        dataset: Region2VecDataset,
        window_size: int = DEFAULT_WINDOW_SIZE,
        epochs: int = DEFAULT_EPOCHS,
        min_count: int = DEFAULT_MIN_COUNT,
        num_cpus: int = 1,
        seed: int = 42,
        save_checkpoint_path: str = None,
        gensim_params: dict = {},
        load_from_checkpoint: str = None,
    ) -> bool:
        """
        Train the model.

        :param Region2VecDataset data: Data to train on. This is a dataset of tokens.
        :param int window_size: Window size for the model.
        :param int epochs: Number of epochs to train for.
        :param int min_count: Minimum count for a region to be included in the vocabulary.
        :param int num_cpus: Number of cpus to use for training.
        :param int seed: Seed to use for training.
        :param str save_checkpoint_path: Path to save the model checkpoints to.
        :param dict gensim_params: Additional parameters to pass to the gensim model.
        :param str load_from_checkpoint: Path to a checkpoint to load from.

        :return bool: Whether or not the model was trained.
        """

        # validate a model exists
        if self._model is None:
            raise RuntimeError(
                "Cannot train a model that has not been initialized. Please initialize the model first using a tokenizer or from a huggingface model."
            )

        gensim_model = train_region2vec_model(
            dataset,
            embedding_dim=self._model.embedding_dim,
            window_size=window_size,
            epochs=epochs,
            min_count=min_count,
            num_cpus=num_cpus,
            seed=seed,
            save_checkpoint_path=save_checkpoint_path,
            gensim_params=gensim_params,
            load_from_checkpoint=load_from_checkpoint,
        )

        # once done training, set the weights of the pytorch model in self._model
        for id in track(
            gensim_model.wv.key_to_index,
            total=len(gensim_model.wv.key_to_index),
            description="Setting weights.",
        ):
            self._model.projection.weight.data[int(id)] = torch.tensor(gensim_model.wv[id])

        # set the model as trained
        self.trained = True

        return True

    def export(
        self,
        path: str,
        checkpoint_file: str = MODEL_FILE_NAME,
        config_file: str = CONFIG_FILE_NAME,
    ):
        """
        Function to facilitate exporting the model in a way that can
        be directly uploaded to huggingface. This exports the model
        weights and the vocabulary.

        :param str path: Path to export the model to.
        """
        # make sure the model is trained
        if not self.trained:
            raise RuntimeError("Cannot export an untrained model.")

        export_region2vec_model(
            self._model,
            self.tokenizer,
            path,
            checkpoint_file=checkpoint_file,
            config_file=config_file,
        )

    def encode(self, regions: Union[sc.AnnData, str], pooling: POOLING_TYPES = None) -> np.ndarray:
        """
        Get the vector for a region.

        :param Region region: Region to get the vector for.
        :param str pooling: Pooling type to use.

        :return np.ndarray: Vector for the region.
        """
        # allow the user to override the pooling method
        pooling = pooling or self.pooling_method

        # data validation
        if not (isinstance(regions, sc.AnnData) or isinstance(regions, str)):
            raise TypeError(
                f"Regions must be of type AnnData or str, not {type(regions).__name__}"
            )
        if isinstance(regions, str):
            regions = sc.read_h5ad(regions)

        if pooling not in ["mean", "max"]:
            raise ValueError(f"pooling must be one of {POOLING_TYPES}")

        # tokenize the region
<<<<<<< HEAD
        tokens = self.tokenizer(regions)
        tokens_as_ids = [t.to_ids() for t in tokens]
=======
        tokens = tokenize_anndata(regions, self.tokenizer)
        tokens = [[t["input_ids"] for t in sublist] for sublist in tokens]
>>>>>>> 6d9bc826

        # get the vector
        embeddings = []
        for token_set in track(
            tokens_as_ids, total=len(tokens_as_ids), description="Getting embeddings"
        ):
            region_embeddings = self._model.projection(torch.tensor(token_set))
            if pooling == "mean":
                region_embeddings = torch.mean(region_embeddings, axis=0).detach().numpy()
            elif pooling == "max":
                region_embeddings = torch.max(region_embeddings, axis=0).values.detach().numpy()
            else:
                # this should be unreachable
                raise ValueError(f"pooling must be one of {POOLING_TYPES}")
            embeddings.append(region_embeddings)

        return np.vstack(embeddings)<|MERGE_RESOLUTION|>--- conflicted
+++ resolved
@@ -1,5 +1,4 @@
 import os
-import tomllib
 from logging import getLogger
 from typing import Union
 
@@ -19,19 +18,20 @@
     MODEL_FILE_NAME,
     POOLING_METHOD_KEY,
     POOLING_TYPES,
-    UNIVERSE_CONFIG_FILE_NAME,
+    UNIVERSE_FILE_NAME,
 )
 from ..region2vec.main import Region2Vec
 from ..region2vec.utils import (
     Region2VecDataset,
     export_region2vec_model,
-    load_local_scembed_model,
+    load_local_region2vec_model,
     train_region2vec_model,
 )
 from ..tokenization.utils import tokenize_anndata
 from .const import MODULE_NAME
 
 _GENSIM_LOGGER = getLogger("gensim")
+_LOGGER = getLogger(MODULE_NAME)
 
 # demote gensim logger to warning
 _GENSIM_LOGGER.setLevel("WARNING")
@@ -123,13 +123,12 @@
         if not self.trained:
             self._init_model(**kwargs)
 
-    def _load_local_model(self, model_path: str, universe_config_file_path: str, config_path: str):
+    def _load_local_model(self, model_path: str, vocab_path: str, config_path: str):
         """
         Load the model from a checkpoint.
 
         :param str model_path: Path to the model checkpoint.
-        :param str universe_config_file_path: Path to the tokenizer config file.
-        :param str config_path: Path to the config file.
+        :param str vocab_path: Path to the vocabulary file.
         """
         _model, config = load_local_region2vec_model(model_path, config_path)
         tokenizer = Tokenizer(vocab_path)
@@ -143,6 +142,9 @@
     def _init_from_huggingface(
         self,
         model_path: str,
+        model_file_name: str = MODEL_FILE_NAME,
+        universe_file_name: str = UNIVERSE_FILE_NAME,
+        config_file_name: str = CONFIG_FILE_NAME,
         **kwargs,
     ):
         """
@@ -155,32 +157,19 @@
         :param str universe_file_name: Name of the universe file.
         :param kwargs: Additional keyword arguments to pass to the hf download function.
         """
-        model_file_name: str = MODEL_FILE_NAME
-        universe_config_file_name: str = UNIVERSE_CONFIG_FILE_NAME
-        config_file_name: str = CONFIG_FILE_NAME
-
         model_file_path = hf_hub_download(model_path, model_file_name, **kwargs)
-        universe_config_file_path = hf_hub_download(
-            model_path, universe_config_file_name, **kwargs
-        )
+        universe_path = hf_hub_download(model_path, universe_file_name, **kwargs)
         config_path = hf_hub_download(model_path, config_file_name, **kwargs)
 
-        # get subdir/folder of the universe_config_file_path
-        tokenizer_cfg_folder = os.path.dirname(universe_config_file_path).split("/")[-1]
-
-        # read in tokenizer cfg to see what else needs to be downloaded
-        with open(universe_config_file_path, "rb") as f:
-            tokenizer_cfg = tomllib.load(f)
-
-        for universe in tokenizer_cfg["universes"]:
-            hf_hub_download(model_path, universe, subfolder=tokenizer_cfg_folder, **kwargs)
-
-        self._load_local_model(model_file_path, universe_config_file_path, config_path)
+        self._load_local_model(model_file_path, universe_path, config_path)
 
     @classmethod
     def from_pretrained(
         cls,
         path_to_files: str,
+        model_file_name: str = MODEL_FILE_NAME,
+        universe_file_name: str = UNIVERSE_FILE_NAME,
+        config_file_name: str = CONFIG_FILE_NAME,
     ) -> "ScEmbed":
         """
         Load the model from a set of files that were exported using the export function.
@@ -192,16 +181,12 @@
 
         :return: The loaded model.
         """
-        model_file_name: str = MODEL_FILE_NAME
-        universe_config_file_name: str = UNIVERSE_CONFIG_FILE_NAME
-        config_file_name: str = CONFIG_FILE_NAME
-
         model_file_path = os.path.join(path_to_files, model_file_name)
-        universe_config_file_name = os.path.join(path_to_files, universe_config_file_name)
+        universe_file_path = os.path.join(path_to_files, universe_file_name)
         config_file_path = os.path.join(path_to_files, config_file_name)
 
         instance = cls()
-        instance._load_local_model(model_file_path, universe_config_file_name, config_file_path)
+        instance._load_local_model(model_file_path, universe_file_path, config_file_path)
         instance.trained = True
 
         return instance
@@ -270,6 +255,7 @@
         self,
         path: str,
         checkpoint_file: str = MODEL_FILE_NAME,
+        universe_file: str = UNIVERSE_FILE_NAME,
         config_file: str = CONFIG_FILE_NAME,
     ):
         """
@@ -288,6 +274,7 @@
             self.tokenizer,
             path,
             checkpoint_file=checkpoint_file,
+            universe_file=universe_file,
             config_file=config_file,
         )
 
@@ -315,19 +302,12 @@
             raise ValueError(f"pooling must be one of {POOLING_TYPES}")
 
         # tokenize the region
-<<<<<<< HEAD
-        tokens = self.tokenizer(regions)
-        tokens_as_ids = [t.to_ids() for t in tokens]
-=======
         tokens = tokenize_anndata(regions, self.tokenizer)
         tokens = [[t["input_ids"] for t in sublist] for sublist in tokens]
->>>>>>> 6d9bc826
 
         # get the vector
         embeddings = []
-        for token_set in track(
-            tokens_as_ids, total=len(tokens_as_ids), description="Getting embeddings"
-        ):
+        for token_set in track(tokens, total=len(tokens), description="Getting embeddings"):
             region_embeddings = self._model.projection(torch.tensor(token_set))
             if pooling == "mean":
                 region_embeddings = torch.mean(region_embeddings, axis=0).detach().numpy()
