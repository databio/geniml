--- conflicted
+++ resolved
@@ -1,23 +1,14 @@
 import os
-<<<<<<< HEAD
 import sys
-=======
 import math
->>>>>>> e1cd1baa
 from typing import Union
 
 import scanpy as sc
 import torch
 import torch.nn as nn
-<<<<<<< HEAD
-from huggingface_hub import hf_hub_download
-=======
-import tomllib
-import scanpy as sc
 
 from huggingface_hub import hf_hub_download, save_torch_state_dict
 from safetensors.torch import load_file
->>>>>>> e1cd1baa
 from yaml import safe_dump, safe_load
 
 from ..models.main import ExModel
