--- conflicted
+++ resolved
@@ -167,21 +167,6 @@
         if os.path.exists(file_path) and not force:
             _LOGGER.info(f"{file_path} already exists in cache.")
         else:
-<<<<<<< HEAD
-            if bedfile.path is None or is_url(bedfile.path):
-                bedfile.to_pandas().to_csv(
-                    file_path, index=False, compression="gzip", header=False, sep="\t”
-                )
-            else:
-                # copy the BED file out of cache
-                if is_gzipped(bedfile.path):
-                    shutil.copyfile(bedfile.path, file_path)
-                else:
-                    # https://docs.python.org/3/library/gzip.html
-                    with open(bedfile.path, "rb") as f_in:
-                        with gzip.open(file_path, "wb") as f_out:
-                            shutil.copyfileobj(f_in, f_out)
-=======
             # if bedfile.path is None or is_url(bedfile.path):
             #     bedfile.to_pandas().to_csv(
             #         file_path, index=False, compression="gzip", header=False, sep="\t"
@@ -196,7 +181,6 @@
             #             with gzip.open(file_path, "wb") as f_out:
             #                 shutil.copyfileobj(f_in, f_out)
             bedfile.to_bed_gz(file_path)
->>>>>>> 6d9bc826
             with suppress(RnameExistsError):
                 self._bedfile_cache.add(bedfile_id, fpath=file_path, action="asis")
         return bedfile
