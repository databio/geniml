--- conflicted
+++ resolved
@@ -12,10 +12,6 @@
 from botocore.exceptions import ClientError
 from pybiocfilecache import BiocFileCache
 from pybiocfilecache._exceptions import RnameExistsError
-<<<<<<< HEAD
-from contextlib import suppress
-=======
->>>>>>> 949c8b01
 from ubiquerg import is_url
 from zarr import Array
 from zarr.errors import PathNotFoundError
@@ -174,14 +170,8 @@
             _LOGGER.info(f"{file_path} already exists in cache.")
         else:
             if bedfile.path is None or is_url(bedfile.path):
-<<<<<<< HEAD
-                compression_opts = dict(method="zip", archive_name=f"{bedfile_id}.bed")
                 bedfile.to_pandas().to_csv(
-                    file_path, index=False, compression=compression_opts, header=False, sep="\t"
-=======
-                bedfile.to_pandas().to_csv(
-                    file_path, index=False, compression="gzip", header=False, sep="\t"
->>>>>>> 949c8b01
+                    file_path, index=False, compression="gzip", header=False, sep="\t”
                 )
             else:
                 # copy the BED file out of cache
