import gzip
import os
from io import BytesIO
<<<<<<< HEAD
from typing import Optional

import genomicranges
import pandas as pd
import requests
=======
from typing import Optional, List
import os
from .bedfile_retrieval import BedSet
from ..io import RegionSet
>>>>>>> 728f317a


class BedCacheManager:
    def __init__(self, cache_folder: str):
        self.cache_folder = cache_folder
        self.create_cache_folder()

    def create_cache_folder(self, subfolder_path: Optional[str] = None) -> None:
        """Create cache folder if it doesn't exist"""
        if subfolder_path is None:
            subfolder_path = self.cache_folder

        full_path = os.path.abspath(subfolder_path)
        if not os.path.exists(full_path):
            os.makedirs(full_path)

    @staticmethod
    def process_local_bed_data(file_path: str) -> genomicranges.GenomicRanges:
        """Process a local BED file and return the file content as bytes"""
        with open(file_path, "rb") as local_file:
            file_content = local_file.read()

        gr_bed_local = BedCacheManager.decompress_and_convert_to_genomic_ranges(file_content)

        return gr_bed_local


    @staticmethod
    def decompress_and_convert_to_genomic_ranges(content: bytes) -> genomicranges.GenomicRanges:
        """Decompress a BED file and convert it to a GenomicRanges object"""
        is_gzipped = content[:2] == b"\x1f\x8b"

        if is_gzipped:
            with gzip.GzipFile(fileobj=BytesIO(content), mode="rb") as f:
                df = pd.read_csv(f, sep="\t", header=None, engine="pyarrow")
        else:
            df = pd.read_csv(BytesIO(content), sep="\t", header=None, engine="pyarrow")

        header = [
            "seqnames",
            "starts",
            "ends",
            "name",
            "score",
            "strand",
            "thickStart",
            "thickEnd",
            "itemRgb",
            "blockCount",
        ]
        df.columns = header[: len(df.columns)]
        gr = genomicranges.from_pandas(df)

        return gr

<<<<<<< HEAD

def bedset_to_grangeslist(bedset: BedSet) -> genomicranges.GenomicRangesList:
    """Convert a bedset into a GenomicRangesList object"""
    gr_dict = {}  # Create empty dict to store GenomicRanges objects

    bed_identifiers = self.read_bed_identifiers_from_file(bedset_identifier)

    for bed_identifier in bed_identifiers:
        gr = self.process_bed_file(bed_identifier)
        gr_dict[bed_identifier] = gr
        print(f"Processed {bed_identifier}")
        print(gr)

        # Create a GenomicRangesList object from the dictionary
        grl = genomicranges.GenomicRangesList(**gr_dict)
        return grl
=======

@classmethod
def bedset_to_grangeslist(cls, bedset: BedSet, bedset_identifier: str) -> genomicranges.GenomicRangesList:
    """Convert a bedset into a GenomicRangesList object"""
    gr_dict = {}  # Create empty dict to store GenomicRanges objects
    
    bed_identifiers = cls.read_bed_identifiers_from_file(bedset_identifier)

    for bed_identifier in bed_identifiers:
        gr = cls.process_bed_file(bed_identifier)
        gr_dict[bed_identifier] = gr
        print(f"Processed {bed_identifier}")
        print(gr)

    # Create a GenomicRangesList object from the dictionary
    grl = genomicranges.GenomicRangesList(**gr_dict)
    return grl
>>>>>>> 728f317a


# QUESTION: should this move to the RegionSet object?
@staticmethod
def regionset_to_granges(regionset: RegionSet) -> genomicranges.GenomicRanges:
    """Convert a regionset into a GenomicRanges object"""
    with open(regionset.path, "rb") as f:
        bed_data = f.read()
        gr = BedCacheManager.decompress_and_convert_to_genomic_ranges(bed_data)

    return gr



def read_bedset_file(file_path: str) -> List[str]:
    """Load a bedset from a text file"""
    bed_identifiers = []

    with open(file_path, "r") as f:
        for line in f:
            bed_identifiers.append(line.strip())
    return bed_identifiers<|MERGE_RESOLUTION|>--- conflicted
+++ resolved
@@ -1,18 +1,11 @@
 import gzip
 import os
 from io import BytesIO
-<<<<<<< HEAD
 from typing import Optional
 
 import genomicranges
 import pandas as pd
 import requests
-=======
-from typing import Optional, List
-import os
-from .bedfile_retrieval import BedSet
-from ..io import RegionSet
->>>>>>> 728f317a
 
 
 class BedCacheManager:
@@ -68,7 +61,6 @@
 
         return gr
 
-<<<<<<< HEAD
 
 def bedset_to_grangeslist(bedset: BedSet) -> genomicranges.GenomicRangesList:
     """Convert a bedset into a GenomicRangesList object"""
@@ -85,25 +77,6 @@
         # Create a GenomicRangesList object from the dictionary
         grl = genomicranges.GenomicRangesList(**gr_dict)
         return grl
-=======
-
-@classmethod
-def bedset_to_grangeslist(cls, bedset: BedSet, bedset_identifier: str) -> genomicranges.GenomicRangesList:
-    """Convert a bedset into a GenomicRangesList object"""
-    gr_dict = {}  # Create empty dict to store GenomicRanges objects
-    
-    bed_identifiers = cls.read_bed_identifiers_from_file(bedset_identifier)
-
-    for bed_identifier in bed_identifiers:
-        gr = cls.process_bed_file(bed_identifier)
-        gr_dict[bed_identifier] = gr
-        print(f"Processed {bed_identifier}")
-        print(gr)
-
-    # Create a GenomicRangesList object from the dictionary
-    grl = genomicranges.GenomicRangesList(**gr_dict)
-    return grl
->>>>>>> 728f317a
 
 
 # QUESTION: should this move to the RegionSet object?
