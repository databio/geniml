--- conflicted
+++ resolved
@@ -66,7 +66,6 @@
     )
     subparsers.required = True
 
-<<<<<<< HEAD
     parser_bedset = subparsers.add_parser("bedset", help="Download a bedset")
     parser_bedset.add_argument("--bedset", help="Bedset identifier")
     parser_bedset.set_defaults(func=download_bedset)
@@ -82,38 +81,14 @@
         help="Cache folder path (default: bed_cache)",
     )
     parser_region.set_defaults(func=download_and_process_bed_region)
-
-    parser_local = subparsers.add_parser("local", help="Process a local bed file")
-=======
-    # parser_bedset = subparsers.add_parser("bedset", help="Download a bedset")
-    # parser_bedset.add_argument("--bedset", help="Bedset identifier")
-    # parser_bedset.set_defaults(func=download_bedset)
-    #
-    # parser_region = subparsers.add_parser("region", help="Download and process a bed region")
-    # parser_region.add_argument("--input-identifier", help="BED file identifier")
-    # parser_region.add_argument("--chr", help="Chromosome number")
-    # parser_region.add_argument("--start", type=int, help="Start position")
-    # parser_region.add_argument("--end", type=int, help="End position")
-    # parser_region.add_argument(
-    #     "--cache-folder", default="bed_cache", help="Cache folder path (default: bed_cache)"
-    # )
-    # parser_region.set_defaults(func=download_and_process_bed_region)
-
-    # parser_local = subparsers.add_parser("local", help="Process a local bed file")
-    # parser_local.add_argument("--input-identifier", help="Local BED file path")
-    # parser_local.add_argument(
-    #     "--cache-folder", default="bed_cache", help="Cache folder path (default: bed_cache)"
-    # )
-    # parser_local.set_defaults(func=process_local_bed_data)
     parser_local = subparsers.add_parser("local", help="Cache a local bed file")
->>>>>>> e5ef032b
     parser_local.add_argument("--input-identifier", help="Local BED file path")
     parser_local.add_argument(
         "--cache-folder",
         default="bed_cache",
         help="Cache folder path (default: bed_cache)",
     )
-<<<<<<< HEAD
+
     parser_local.set_defaults(func=process_local_bed_data)
 
     parser_ident = subparsers.add_parser("identifier", help="Process identifiers")
@@ -133,22 +108,5 @@
         help="Cache folder path (default: bed_cache)",
     )
     parser_ident.set_defaults(func=process_identifiers)
-=======
-    parser_local.set_defaults(func=cache_local_bed_files)
-
-    # parser_ident = subparsers.add_parser("identifier", help="Process identifiers")
-    # parser_ident.add_argument("--input-identifier", help="BED file identifier")
-    # parser_ident.add_argument(
-    #     "--cache-folder", default="bed_cache", help="Cache folder path (default: bed_cache)"
-    # )
-    # parser_ident.set_defaults(func=process_identifier)
-    #
-    # parser_ident = subparsers.add_parser("identifiers", help="Process identifiers")
-    # parser_ident.add_argument("--input-identifiers", help="BED file identifiers")
-    # parser_ident.add_argument(
-    #     "--cache-folder", default="bed_cache", help="Cache folder path (default: bed_cache)"
-    # )
-    # parser_ident.set_defaults(func=process_identifiers)
->>>>>>> e5ef032b
 
     return parser