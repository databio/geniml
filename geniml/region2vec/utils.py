import glob
import logging
import os
import random
import select
import shutil
import sys
import time
import tomllib
from concurrent.futures import ThreadPoolExecutor
from typing import TYPE_CHECKING, Dict, List, Tuple, Union

import numpy as np
import torch
from gensim.models.callbacks import CallbackAny2Vec
from gtars.utils import read_tokens_from_gtok
from rich.progress import track

try:
    import torch
except ImportError:
    raise ImportError(
        "Please install Machine Learning dependencies by running 'pip install geniml[ml]'"
    )
from gtars.utils import read_tokens_from_gtok
from gtars.tokenizers import Tokenizer
from yaml import safe_dump, safe_load

if TYPE_CHECKING:
    from gensim.models import Word2Vec as GensimWord2Vec


from ..const import GTOK_EXT
<<<<<<< HEAD
from ..tokenization.main import Tokenizer, TreeTokenizer, AnnDataTokenizer
=======
>>>>>>> 6d9bc826
from .const import (
    CONFIG_FILE_NAME,
    DEFAULT_EMBEDDING_DIM,
    DEFAULT_EPOCHS,
    DEFAULT_INIT_LR,
    DEFAULT_MIN_COUNT,
    DEFAULT_MIN_LR,
    DEFAULT_WINDOW_SIZE,
    EMBEDDING_DIM_KEY,
    EMBEDDING_DIM_KEY_OLD,
    LR_TYPES,
    MODEL_FILE_NAME,
    MODULE_NAME,
    VOCAB_SIZE_KEY,
)
from .models import Region2Vec

_LOGGER = logging.getLogger(MODULE_NAME)


def prRed(skk: str) -> None:
    """Prints the input string skk in the red font.

    Args:
        skk (str): The string to print.
    """
    print(f"\033[91m{skk}\033[00m")


def prGreen(skk: str) -> None:
    """Prints the input string skk in the green font.

    Args:
        skk (str): The string to print.
    """
    print(f"\033[92m{skk}\033[00m")


def prYellow(skk: str) -> None:
    """Prints the input string skk in the yellow font.

    Args:
        skk (str): The string to print.
    """
    print(f"\033[93m{skk}\033[00m")


def prLightPurple(skk: str) -> None:
    """Prints the input string skk in the light purple font.

    Args:
        skk (str): The string to print.
    """
    print(f"\033[94m{skk}\033[00m")


def prPurple(skk: str) -> None:
    """Prints the input string skk in the purple font.

    Args:
        skk (str): The string to print.
    """
    print(f"\033[95m{skk}\033[00m")


def prCyan(skk: str) -> None:
    """Prints the input string skk in the cyan font.

    Args:
        skk (str): The string to print.
    """
    print(f"\033[96m{skk}\033[00m")


def prLightGray(skk: str) -> None:
    """Prints the input string skk in the gray font.

    Args:
        skk (str): The string to print.
    """
    print(f"\033[97m{skk}\033[00m")


def prBlack(skk: str) -> None:
    """Prints the input string skk in the black font.

    Args:
        skk (str): The string to print.
    """
    print(f"\033[98m{skk}\033[00m")


_log_path = None


def set_log_path(path):
    global _log_path
    _log_path = path


class Timer:
    """Records the running time.

    Uses Timer.s() or Timer() to record the start time. Then, calls Timer.t() to get the
    elapsed time in seconds.
    """

    def __init__(self):
        """Initializes a Timer object and starts the timer."""
        self.v = time.time()

    def s(self):
        """Restarts the timer."""
        self.v = time.time()

    def t(self):
        """Gives the elapsed time.

        Returns:
            float: The elapsed time in seconds.
        """
        return time.time() - self.v


def time_str(t: float) -> str:
    """Converts time in float to a readable format.

    Converts time in float to hours, minutes, or seconds based on the value of
    t.

    Args:
        t (float): Time in seconds.

    Returns:
        str: Time in readable time.
    """
    if t >= 3600:
        return f"{t / 3600:.2f}h"
    if t >= 60:
        return f"{t / 60:.2f}m"
    return f"{t:.2f}s"


def timed_response(prompt: str, wait_time: int, default: str):
    """Prints prompt and waits for response.

    Args:
        prompt (str): The question asks for a response.
        wait_time (int): The number of seconds for waiting.
        default (str): If no response received, uses default as the response.

    Returns:
        str: a response given by the user or the default one.
    """
    print(prompt, end="", flush=True)
    i, o, e = select.select([sys.stdin], [], [], wait_time)
    if i:
        ans = sys.stdin.readline().strip()
        if ans not in ["y", "n"]:
            print(f"\033[91m{default}\033[00m")
            return default
        else:
            return ans
    else:
        print(f"\033[91m{default}\033[00m")
        return default


def log(obj: str, filename: str = "log.txt") -> None:
    """Adds information in obj to a file specified by filename.

    Adds information in obj to a file (default: log.txt) and prints obj.

    Args:
        obj (str): A string.
        filename (str, optional): The log file name. Defaults to "log.txt".
    """
    print(obj)
    if _log_path is not None:
        with open(os.path.join(_log_path, filename), "a") as f:
            f.write(obj)
            f.write("\n")


class lr_scheduler:
    """Changes the learning rate.

    Changes the learning rate using the mode of linear or milestones.
    If mode = "linear", then the learning rate linearly decreases after certain
    epochs.
    If mode = "milestones", then the learning rate decreases at specified
    epochs.
    """

    def __init__(
        self,
        init_lr: float,
        end_lr: float,
        epochs: int,
        lr_info: Dict[str, Union[int, float, list]],
        mode: str = "linear",
    ):
        """Initializes the learning rate scheduler.

        Args:
            init_lr (float): The initial learning rate.
            end_lr (float): The last learning rate.
            epochs (int): The number of training epochs.
            lr_info (dict[str,Union[int,list]]): Dictionary storing information
                for learning rate scheduling.
            mode (str, optional): The mode of learning rate scheduling.
                Defaults to "linear".
        """
        self.lr = init_lr
        self.end_lr = end_lr
        self.init_lr = init_lr
        self.mode = mode
        self.epochs = epochs
        self.lr_info = lr_info
        self.count = 0
        if mode == "linear":
            self.freq = lr_info["freq"]

    def step(self):
        """Updates the learning rate.

        Returns:
            float: Current learning rate.
        """
        self.count += 1
        if self.mode == "linear":
            if self.count % self.freq == 0:
                self.lr = self.init_lr - (self.init_lr - self.end_lr) / self.epochs * self.count
        elif self.mode == "milestone":
            milestones = np.array(self.lr_info["milestones"])
            power = (milestones <= self.count).sum()
            self.lr = self.init_lr * np.power(self.lr_info["ratio"], float(power))
            if self.lr < self.end_lr:
                self.lr = self.end_lr
        return self.lr


def ensure_dir(folder: str, default: str = "y") -> None:
    """Makes sure the folder exists.

    Makes sure the folder exists. If the folder exists, then asks the user to
    keep [n] or delete [y] it. If no response received after 5 secs, then
    deletes the folder and create a new one.

    Args:
        folder (str): The folder to be created.
        default (str, optional): Choose whether to delete [y] or keep [n] the
          folder. Defaults to y.
    """
    if os.path.exists(folder):
        if default == "y":
            prompt = f"\033[91m{folder} exists,remove?([y]/n):\033[00m "
        else:
            prompt = f"\033[91m{folder} exists,remove?(y/[n]):\033[00m "
        ans = timed_response(prompt, 5, default)
        if ans != "n":
            shutil.rmtree(folder)
        else:
            return
    os.makedirs(folder, exist_ok=True)


class LearningRateScheduler:
    """
    Simple class to track learning rates of the training procedure

    Based off of: https://machinelearningmastery.com/using-learning-rate-schedules-deep-learning-models-python-keras/
    """

    def __init__(
        self,
        init_lr: float = DEFAULT_INIT_LR,
        min_lr: float = DEFAULT_MIN_LR,
        type: LR_TYPES = "exponential",
        decay: float = None,
        n_epochs: int = None,
    ):
        """
        :param float init_lr: The initial learning rate
        :param float min_lr: The minimum learning rate
        :param str type: The type of learning rate schedule to use. Must be one of ['linear', 'exponential'].
        :param float decay: The decay rate to use. If None, this will be calculated from init_lr and n_epochs.
        :param int n_epochs: The number of epochs to train for. Only used if decay is None.
        """
        self.init_lr = init_lr
        self.min_lr = min_lr
        self.n_epochs = n_epochs

        # convert type to learning rate if necessary
        if type not in ["constant", "linear", "exponential"]:
            raise ValueError(
                f"Unknown schedule type: {type}. Must be one of ['constant', 'linear', 'exponential']."
            )

        self.type = type

        # init the current lr and iteration
        self._current_lr = init_lr
        self._iter = 1

        # init decay rate
        if decay is None:
            _LOGGER.warning(
                "No decay rate provided. Calculating decay rate from init_lr and n_epochs."
            )
            self.decay = init_lr / n_epochs
        else:
            self.decay = decay

    def _update_linear(self, epoch: int):
        """
        Update the learning rate using a linear schedule.

        :param int epoch: The current epoch
        """

        lr = self.init_lr - (self.decay * epoch)
        return max(lr, self.min_lr)

    def _update_exponential(self, epoch: int):
        """
        Update the learning rate using an exponential schedule.

        :param int epoch: The current epoch
        """
        lr = self.get_lr() * (1 / (1 + self.decay * epoch))
        return max(lr, self.min_lr)

    def update(self):
        # update the learning rate according to the type
        if self.type == "linear":
            self._current_lr = self._update_linear(self._iter)
            self._iter += 1
        elif self.type == "exponential":
            self._current_lr = self._update_exponential(self._iter)
            self._iter += 1
        elif self.type == "constant":
            pass  # do nothing
        else:
            raise ValueError(f"Unknown schedule type: {self.type}")

    def get_lr(self):
        return self._current_lr


def shuffle_documents(
    documents: List[List[any]],
    n_shuffles: int = 1,
    threads: int = None,
) -> List[List[any]]:
    """
    Shuffle around the genomic regions for each cell to generate a "context".

    :param List[List[str]] documents: the document list to shuffle.
    :param int n_shuffles: The number of shuffles to conduct.
    """

    def shuffle_list(list: List[any], n: int) -> List[any]:
        for _ in range(n):
            random.shuffle(list)
        return list

    _LOGGER.debug(f"Shuffling documents {n_shuffles} times.")
    shuffled_documents = documents.copy()
    with ThreadPoolExecutor(max_workers=threads) as executor:
        shuffled_documents = list(
            executor.map(
                shuffle_list,
                shuffled_documents,
                [n_shuffles] * len(documents),
            ),
        )
    return shuffled_documents


def export_region2vec_model(
    model: torch.nn.Module,
    tokenizer: Tokenizer,
    path: str,
    checkpoint_file: str = MODEL_FILE_NAME,
    config_file: str = CONFIG_FILE_NAME,
    **kwargs: Dict[str, any],
):
    """
    Export the region2vec model to a folder

    :param torch.nn.Module model: The model to export
    :param Tokenizer tokenizer: The tokenizer to export
    :param str path: The path to export the model to
    :param str checkpoint_file: The name of the checkpoint file to export
    :param str universe_file: The name of the universe file to export
    :param str config_file: The name of the config file to export
    :param Dict[str, any] kwargs: Any additional arguments to pass to the config file
    """
    # make sure the path exists
    if not os.path.exists(path):
        os.makedirs(path)

    # export the model weights
    torch.save(model.state_dict(), os.path.join(path, checkpoint_file))

    # export the config (vocab size, embedding size)
    config = {
        VOCAB_SIZE_KEY: len(tokenizer),
        EMBEDDING_DIM_KEY: model.embedding_dim,
    }
    if kwargs:
        config.update(kwargs)

    with open(os.path.join(path, config_file), "w") as f:
        safe_dump(config, f)


def load_local_region2vec_model(
    model_path: str, config_path: str, **kwargs
) -> Tuple[Region2Vec, dict]:
    """
    Load a region2vec model from a local directory

    :param str model_path: The path to the model checkpoint file
    :param str config_path: The path to the model config file
    :param kwargs: include id of padding token
    """

    # load the model state dict (weights)
    params = torch.load(model_path, weights_only=True)

    # get the model config (vocab size, embedding size)
    with open(config_path, "r") as f:
        config = safe_load(f)

    # try with new key first, then old key for backwards compatibility
    embedding_dim = config.get(EMBEDDING_DIM_KEY, config.get(EMBEDDING_DIM_KEY_OLD))
    if embedding_dim is None:
        raise KeyError(
            f"Could not find embedding dimension in config file. Expected key {EMBEDDING_DIM_KEY} or {EMBEDDING_DIM_KEY_OLD}."
        )
    else:
        if EMBEDDING_DIM_KEY_OLD in config:
            _LOGGER.warning(
                f"Found old key {EMBEDDING_DIM_KEY_OLD} in config file. This key will be deprecated in future versions. Please notify this models maintainer."
            )

    model = Region2Vec(
        config[VOCAB_SIZE_KEY],
        embedding_dim=embedding_dim,
        padding_idx=kwargs.get("padding_idx", None),
    )

    model.load_state_dict(params)

    return model, config


class Region2VecDataset:
    def __init__(
        self,
        data: Union[str, List[str]],
        shuffle: bool = True,
        convert_to_str: bool = False,
        subsample: float = None,
    ):
        """
        Initialize a Region2VecDataset.

        The Region2VecDataset is a special dataset that takes advantage of `.gtok` files. These are
        optimized files that contain the tokenized representation of a region set in binary format.
        This allows for much faster loading of the data, and is the recommended way to load data
        for training.

        :param Union[str, List[RegionSet]] data: The data to use for the dataset. This is either a path to a directory container region set files, or a list of region sets.
        :param Tokenizer tokenizer: The tokenizer to use for the dataset.
        :param bool shuffle: Whether or not to shuffle the data before yielding it.
        :param bool convert_to_str: Whether or not to convert the tokens to strings before yielding them.
        :param float subsample: The fraction of the data to subsample. If None, no subsampling is done.
        """
        self.data = data
        self.shuffle = shuffle
        self.convert_to_str = convert_to_str

        if isinstance(data, str):
            self.data = glob.glob(os.path.join(data, f"**/*.{GTOK_EXT}"))
        elif isinstance(data, list) and isinstance(data[0], str):
            self.data = data
        else:
            raise ValueError(f"Unknown data type: {type(data)}. Expected str or List[str].")

        # subsample the data if necessary
        if subsample is not None:
            if subsample < 0 or subsample > 1:
                raise ValueError(f"Subsample must be between 0 and 1. Got {subsample}.")
            n = int(len(self) * subsample)
            self.data = random.sample(self.data, n)

    def __len__(self):
        return len(self.data)

    def __getitem__(self, idx):
        # load the data
        tokens = read_tokens_from_gtok(self.data[idx])

        # shuffle the data if necessary
        if self.shuffle:
            random.shuffle(tokens)

        # return the tokens
        return tokens

    def __iter__(self):
        if len(self) == 0:
            return
        for idx in range(len(self)):
            tokens = self[idx]
            if self.convert_to_str:
                tokens = [str(token) for token in tokens]
            yield tokens

    def __repr__(self):
        return f"Region2VecDataset(data={self.data}, shuffle={self.shuffle})"


def train_region2vec_model(
    dataset: Region2VecDataset,
    embedding_dim: int = DEFAULT_EMBEDDING_DIM,
    window_size: int = DEFAULT_WINDOW_SIZE,
    epochs: int = DEFAULT_EPOCHS,
    min_count: int = DEFAULT_MIN_COUNT,
    num_cpus: int = 1,
    seed: int = 42,
    save_checkpoint_path: str = None,
    init_from_torch_model: Region2Vec = None,
    gensim_params: dict = {},
    load_from_checkpoint: str = None,
    callbacks: List[CallbackAny2Vec] = [],
) -> "GensimWord2Vec":
    """
    Train a gensim Word2Vewc model on the given dataset.

    :param Region2VecDataset data: Data to train on. This is a dataset of tokens.
    :param int embedding_dim: Embedding dimension for the model.
    :param int window_size: Window size for the model.
    :param int epochs: Number of epochs to train for.
    :param int min_count: Minimum count for a region to be included in the vocabulary.
    :param int num_cpus: Number of cpus to use for training.
    :param int seed: Seed to use for training.
    :param str save_checkpoint_path: Path to save the model checkpoints to.
    :param Region2Vec init_from_torch_model: A torch model to initialize the weights from.
    :param dict gensim_params: Additional parameters to pass to the gensim model.
    :param str load_from_checkpoint: Path to a checkpoint to load from.
    :param List[CallbackAny2Vec] callbacks: List of callbacks to use during training.

    :return GensimWord2Vec: The gensim model that was trained.
    """
    # we only need gensim if we are training
    from gensim.models import Word2Vec as GensimWord2Vec
    from gensim.models.callbacks import CallbackAny2Vec

    class TrainingCallback(CallbackAny2Vec):
        """Callback to print loss after each epoch."""

        def __init__(self):
            self.epoch = 0

        def on_epoch_end(self, model: GensimWord2Vec):
            # log the loss
            loss = model.get_latest_training_loss()
            print("Loss after epoch {}: {}".format(self.epoch, loss))
            _LOGGER.info(f"EPOCH {self.epoch} COMPLETE.")
            self.epoch += 1

            # save the model
            if save_checkpoint_path is not None:
                # make sure the path exists
                if not os.path.exists(save_checkpoint_path):
                    os.makedirs(save_checkpoint_path)
                # save the model
                model.save(os.path.join(save_checkpoint_path, f"epoch_{self.epoch}.model"))

    # create gensim model that will be used to train
    if load_from_checkpoint is not None:
        _LOGGER.info(f"Loading model from checkpoint: {load_from_checkpoint}")
        gensim_model = GensimWord2Vec.load(load_from_checkpoint)
    elif init_from_torch_model is not None:
        gensim_model = GensimWord2Vec(
            vector_size=init_from_torch_model.embedding_dim,
            window=window_size,
            min_count=min_count,
            workers=num_cpus,
            seed=seed,
            **gensim_params,
        )
        # transfer the weights over
        vectors = []
        for token_id in track(
            range(init_from_torch_model.vocab_size),
            description="Transferring weights",
            total=init_from_torch_model.vocab_size,
        ):
            vectors.append(init_from_torch_model.projection.weight.data[token_id].numpy())

        gensim_model.wv.add_vectors(
            [str(token_id) for token_id in range(init_from_torch_model.vocab_size)], vectors
        )
    else:
        _LOGGER.info("Creating new gensim model.")
        gensim_model = GensimWord2Vec(
            vector_size=embedding_dim,
            window=window_size,
            min_count=min_count,
            workers=num_cpus,
            seed=seed,
            **gensim_params,
        )
        _LOGGER.info("Building vocabulary.")
        gensim_model.build_vocab(dataset)

    # add the training callback
    callbacks.append(TrainingCallback())

    _LOGGER.info("Training model.")
    gensim_model.train(
        dataset,
        epochs=epochs,  # train for 1 epoch at a time, shuffle data each time
        compute_loss=True,
        total_words=gensim_model.corpus_total_words,
        callbacks=callbacks,
    )

    _LOGGER.info("Training complete. Moving weights to pytorch model.")
    return gensim_model


class WandbLoggingCallback(CallbackAny2Vec):
    def __init__(self):
        self.epoch = 0

    def on_epoch_end(self, model):
        try:
            import wandb

            if wandb.run is None:
                _LOGGER.warning("Wandb run not found. Skipping logging.")
                return

            wandb.log({"epoch": self.epoch})
            loss = model.get_latest_training_loss()
            wandb.log({"loss": loss})
        except ImportError:
            _LOGGER.warning("Wandb not found. Skipping logging.")
        except Exception as e:
            _LOGGER.error(f"Error logging to wandb: {e}")
        finally:
            self.epoch += 1


class ClearMLCallback(CallbackAny2Vec):
    def __init__(self):
        self.epoch = 0

    def on_epoch_end(self, model):
        try:
            from clearml import Task

            task = Task.current_task()
            if task is None:
                _LOGGER.warning("ClearML task not found. Skipping logging.")
                return
            task_logger = task.get_logger()
            if task_logger is None:
                _LOGGER.warning("ClearML logger not found. Skipping logging.")
                return

            task_logger.report_scalar(
                title="epoch",
                value=self.epoch,
                iteration=self.epoch,
            )
            loss = model.get_latest_training_loss()
            task_logger.report_scalar(
                title="loss",
                value=loss,
                iteration=self.epoch,
            )

        except ImportError:
            _LOGGER.warning("ClearML not found. Skipping logging.")
        except Exception as e:
            _LOGGER.error(f"Error logging to ClearML: {e}")
        finally:
            self.epoch += 1<|MERGE_RESOLUTION|>--- conflicted
+++ resolved
@@ -6,15 +6,10 @@
 import shutil
 import sys
 import time
-import tomllib
 from concurrent.futures import ThreadPoolExecutor
 from typing import TYPE_CHECKING, Dict, List, Tuple, Union
 
 import numpy as np
-import torch
-from gensim.models.callbacks import CallbackAny2Vec
-from gtars.utils import read_tokens_from_gtok
-from rich.progress import track
 
 try:
     import torch
@@ -29,12 +24,7 @@
 if TYPE_CHECKING:
     from gensim.models import Word2Vec as GensimWord2Vec
 
-
 from ..const import GTOK_EXT
-<<<<<<< HEAD
-from ..tokenization.main import Tokenizer, TreeTokenizer, AnnDataTokenizer
-=======
->>>>>>> 6d9bc826
 from .const import (
     CONFIG_FILE_NAME,
     DEFAULT_EMBEDDING_DIM,
@@ -48,6 +38,7 @@
     LR_TYPES,
     MODEL_FILE_NAME,
     MODULE_NAME,
+    UNIVERSE_FILE_NAME,
     VOCAB_SIZE_KEY,
 )
 from .models import Region2Vec
@@ -420,6 +411,7 @@
     tokenizer: Tokenizer,
     path: str,
     checkpoint_file: str = MODEL_FILE_NAME,
+    universe_file: str = UNIVERSE_FILE_NAME,
     config_file: str = CONFIG_FILE_NAME,
     **kwargs: Dict[str, any],
 ):
@@ -500,7 +492,6 @@
         data: Union[str, List[str]],
         shuffle: bool = True,
         convert_to_str: bool = False,
-        subsample: float = None,
     ):
         """
         Initialize a Region2VecDataset.
@@ -514,25 +505,17 @@
         :param Tokenizer tokenizer: The tokenizer to use for the dataset.
         :param bool shuffle: Whether or not to shuffle the data before yielding it.
         :param bool convert_to_str: Whether or not to convert the tokens to strings before yielding them.
-        :param float subsample: The fraction of the data to subsample. If None, no subsampling is done.
         """
         self.data = data
         self.shuffle = shuffle
         self.convert_to_str = convert_to_str
 
         if isinstance(data, str):
-            self.data = glob.glob(os.path.join(data, f"**/*.{GTOK_EXT}"))
+            self.data = glob.glob(os.path.join(data, f"*.{GTOK_EXT}"))
         elif isinstance(data, list) and isinstance(data[0], str):
             self.data = data
         else:
             raise ValueError(f"Unknown data type: {type(data)}. Expected str or List[str].")
-
-        # subsample the data if necessary
-        if subsample is not None:
-            if subsample < 0 or subsample > 1:
-                raise ValueError(f"Subsample must be between 0 and 1. Got {subsample}.")
-            n = int(len(self) * subsample)
-            self.data = random.sample(self.data, n)
 
     def __len__(self):
         return len(self.data)
@@ -570,10 +553,8 @@
     num_cpus: int = 1,
     seed: int = 42,
     save_checkpoint_path: str = None,
-    init_from_torch_model: Region2Vec = None,
     gensim_params: dict = {},
     load_from_checkpoint: str = None,
-    callbacks: List[CallbackAny2Vec] = [],
 ) -> "GensimWord2Vec":
     """
     Train a gensim Word2Vewc model on the given dataset.
@@ -586,10 +567,8 @@
     :param int num_cpus: Number of cpus to use for training.
     :param int seed: Seed to use for training.
     :param str save_checkpoint_path: Path to save the model checkpoints to.
-    :param Region2Vec init_from_torch_model: A torch model to initialize the weights from.
     :param dict gensim_params: Additional parameters to pass to the gensim model.
     :param str load_from_checkpoint: Path to a checkpoint to load from.
-    :param List[CallbackAny2Vec] callbacks: List of callbacks to use during training.
 
     :return GensimWord2Vec: The gensim model that was trained.
     """
@@ -622,27 +601,6 @@
     if load_from_checkpoint is not None:
         _LOGGER.info(f"Loading model from checkpoint: {load_from_checkpoint}")
         gensim_model = GensimWord2Vec.load(load_from_checkpoint)
-    elif init_from_torch_model is not None:
-        gensim_model = GensimWord2Vec(
-            vector_size=init_from_torch_model.embedding_dim,
-            window=window_size,
-            min_count=min_count,
-            workers=num_cpus,
-            seed=seed,
-            **gensim_params,
-        )
-        # transfer the weights over
-        vectors = []
-        for token_id in track(
-            range(init_from_torch_model.vocab_size),
-            description="Transferring weights",
-            total=init_from_torch_model.vocab_size,
-        ):
-            vectors.append(init_from_torch_model.projection.weight.data[token_id].numpy())
-
-        gensim_model.wv.add_vectors(
-            [str(token_id) for token_id in range(init_from_torch_model.vocab_size)], vectors
-        )
     else:
         _LOGGER.info("Creating new gensim model.")
         gensim_model = GensimWord2Vec(
@@ -656,77 +614,14 @@
         _LOGGER.info("Building vocabulary.")
         gensim_model.build_vocab(dataset)
 
-    # add the training callback
-    callbacks.append(TrainingCallback())
-
     _LOGGER.info("Training model.")
     gensim_model.train(
         dataset,
         epochs=epochs,  # train for 1 epoch at a time, shuffle data each time
         compute_loss=True,
         total_words=gensim_model.corpus_total_words,
-        callbacks=callbacks,
+        callbacks=[TrainingCallback()],
     )
 
     _LOGGER.info("Training complete. Moving weights to pytorch model.")
-    return gensim_model
-
-
-class WandbLoggingCallback(CallbackAny2Vec):
-    def __init__(self):
-        self.epoch = 0
-
-    def on_epoch_end(self, model):
-        try:
-            import wandb
-
-            if wandb.run is None:
-                _LOGGER.warning("Wandb run not found. Skipping logging.")
-                return
-
-            wandb.log({"epoch": self.epoch})
-            loss = model.get_latest_training_loss()
-            wandb.log({"loss": loss})
-        except ImportError:
-            _LOGGER.warning("Wandb not found. Skipping logging.")
-        except Exception as e:
-            _LOGGER.error(f"Error logging to wandb: {e}")
-        finally:
-            self.epoch += 1
-
-
-class ClearMLCallback(CallbackAny2Vec):
-    def __init__(self):
-        self.epoch = 0
-
-    def on_epoch_end(self, model):
-        try:
-            from clearml import Task
-
-            task = Task.current_task()
-            if task is None:
-                _LOGGER.warning("ClearML task not found. Skipping logging.")
-                return
-            task_logger = task.get_logger()
-            if task_logger is None:
-                _LOGGER.warning("ClearML logger not found. Skipping logging.")
-                return
-
-            task_logger.report_scalar(
-                title="epoch",
-                value=self.epoch,
-                iteration=self.epoch,
-            )
-            loss = model.get_latest_training_loss()
-            task_logger.report_scalar(
-                title="loss",
-                value=loss,
-                iteration=self.epoch,
-            )
-
-        except ImportError:
-            _LOGGER.warning("ClearML not found. Skipping logging.")
-        except Exception as e:
-            _LOGGER.error(f"Error logging to ClearML: {e}")
-        finally:
-            self.epoch += 1+    return gensim_model