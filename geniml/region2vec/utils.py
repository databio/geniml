--- conflicted
+++ resolved
@@ -451,62 +451,6 @@
 
 def load_local_region2vec_model(
     model_path: str,
-<<<<<<< HEAD
-    tokenizer_cfg_path: str,
-    config_path: str,
-) -> Tuple[Region2Vec, TreeTokenizer, dict]:
-    """
-    Load a region2vec model from a local directory
-
-    :param str model_path: The path to the model checkpoint file
-    :param str tokenizer_cfg_path: The path to the tokenizer config file
-    :param str config_path: The path to the model config file
-    """
-    # read toml file
-    with open(tokenizer_cfg_path, "rb") as f:
-        tokenizer_cfg = tomllib.load(f)
-
-    # detect tokenizer type
-    tokenizer_type = tokenizer_cfg.get("type", "tree")
-
-    if tokenizer_type == "tree":
-        # init the tokenizer - only one option for now
-        tokenizer = TreeTokenizer(tokenizer_cfg_path)
-
-    # load the model state dict (weights)
-    params = torch.load(model_path)
-
-    # get the model config (vocab size, embedding size)
-    with open(config_path, "r") as f:
-        config = safe_load(f)
-
-    # try with new key first, then old key for backwards compatibility
-    embedding_dim = config.get(EMBEDDING_DIM_KEY, config.get(EMBEDDING_DIM_KEY_OLD))
-    if embedding_dim is None:
-        raise KeyError(
-            f"Could not find embedding dimension in config file. Expected key {EMBEDDING_DIM_KEY} or {EMBEDDING_DIM_KEY_OLD}."
-        )
-    else:
-        if EMBEDDING_DIM_KEY_OLD in config:
-            _LOGGER.warning(
-                f"Found old key {EMBEDDING_DIM_KEY_OLD} in config file. This key will be deprecated in future versions. Please notify this models maintainer."
-            )
-
-    model = Region2Vec(
-        config[VOCAB_SIZE_KEY],
-        embedding_dim=embedding_dim,
-    )
-
-    model.load_state_dict(params)
-
-    return model, tokenizer, config
-
-
-def load_local_scembed_model(
-    model_path: str,
-    tokenizer_cfg_path: str,
-=======
->>>>>>> 404f64cb
     config_path: str,
 ) -> Tuple[Region2Vec, dict]:
     """
@@ -516,17 +460,6 @@
     :param str config_path: The path to the model config file
     :param str vocab_path: The path to the model vocabulary file
     """
-<<<<<<< HEAD
-    # read toml file
-    with open(tokenizer_cfg_path, "rb") as f:
-        tokenizer_cfg = tomllib.load(f)
-
-    # detect tokenizer type
-    tokenizer_type = tokenizer_cfg.get("type", "tree")
-
-    tokenizer = AnnDataTokenizer(tokenizer_cfg_path, tokenizer_type=tokenizer_type)
-=======
->>>>>>> 404f64cb
 
     # load the model state dict (weights)
     params = torch.load(model_path)
