import os
from logging import getLogger
from typing import List, Union

import numpy as np

try:
    import torch
except ImportError:
    raise ImportError(
        "Please install Machine Learning dependencies by running 'pip install geniml[ml]'"
    )

from gtars.tokenizers import Region as GRegion
from gtars.tokenizers import RegionSet as GRegionSet
import torch
from gensim.models.callbacks import CallbackAny2Vec
from gtars.tokenizers import RegionSet as GRegionSet
from huggingface_hub import hf_hub_download
from rich.progress import track

from ..io import Region, RegionSet
from ..models import ExModel
from ..tokenization.main import Tokenizer, TreeTokenizer
from .const import (
    CONFIG_FILE_NAME,
    DEFAULT_EMBEDDING_DIM,
    DEFAULT_EPOCHS,
    DEFAULT_MIN_COUNT,
    DEFAULT_WINDOW_SIZE,
    MODEL_FILE_NAME,
    MODULE_NAME,
    POOLING_METHOD_KEY,
    POOLING_TYPES,
    UNIVERSE_CONFIG_FILE_NAME,
    UNIVERSE_FILE_NAME,
)
from .models import Region2Vec
from .utils import (
    Region2VecDataset,
    export_region2vec_model,
    load_local_region2vec_model,
    train_region2vec_model,
)

_GENSIM_LOGGER = getLogger("gensim")
_LOGGER = getLogger(MODULE_NAME)

# demote gensim logger to warning
_GENSIM_LOGGER.setLevel("WARNING")


class Region2VecExModel(ExModel):
    def __init__(
        self,
        model_path: str = None,
        tokenizer: TreeTokenizer = None,
        device: str = None,
        pooling_method: POOLING_TYPES = "mean",
        **kwargs,
    ):
        """
        Initialize Region2VecExModel.

        :param str model_path: Path to the pre-trained model on huggingface.
        :param embedding_dim: Dimension of the embedding.
        :param kwargs: Additional keyword arguments to pass to the model.
        """
        super().__init__()
        self.model_path: str = model_path
        self.tokenizer: TreeTokenizer
        self.trained: bool = False
        self._model: Region2Vec = None
        self.pooling_method = pooling_method

        if model_path is not None:
            self._init_from_huggingface(model_path)
            self.trained = True

        elif tokenizer is not None:
            self._init_model(tokenizer, **kwargs)

        # set the device
        self._set_device(device)

    def _set_device(self, device: Union[str, None] = None):
        # Detect and set the target device
        if device is None:
            # Get the first visible GPU assigned by SLURM or default to 0
            gpu_id = os.environ.get("CUDA_VISIBLE_DEVICES", "0").split(",")[0]
            device = f"cuda:{gpu_id}" if torch.cuda.is_available() else "cpu"

        # Set the target device
        self._target_device = torch.device(device)
        _LOGGER.info(f"Using device: {self._target_device}")

        # Move model to the target device if it exists and GPU is available
        if self._model is not None:
            if "cuda" in device and not torch.cuda.is_available():
                _LOGGER.warning("CUDA not available, defaulting to CPU.")
                self._target_device = torch.device("cpu")

            self._model.to(self._target_device)
            _LOGGER.info(f"Model moved to {self._target_device}")

    def _init_tokenizer(self, tokenizer: Union[TreeTokenizer, str]):
        """
        Initialize the tokenizer.

        :param tokenizer: Tokenizer to initialize.
        """
        if isinstance(tokenizer, str):
            if os.path.exists(tokenizer):
                self.tokenizer = TreeTokenizer(tokenizer)
            else:
                self.tokenizer = TreeTokenizer.from_pretrained(
                    tokenizer
                )  # download from huggingface (or at least try to)
        elif isinstance(tokenizer, TreeTokenizer):
            self.tokenizer = tokenizer
        else:
            raise TypeError("tokenizer must be a path to a bed file or an TreeTokenizer object.")

    def _init_model(self, tokenizer, **kwargs):
        """
        Initialize the core model. This will initialize the model from scratch.

        :param kwargs: Additional keyword arguments to pass to the model.
        """
        self._init_tokenizer(tokenizer)
        self._model = Region2Vec(
            len(self.tokenizer),
            embedding_dim=kwargs.get("embedding_dim", DEFAULT_EMBEDDING_DIM),
        )

    @property
    def model(self):
        """
        Get the core Region2Vec model.
        """
        return self._model

    def add_tokenizer(self, tokenizer: Tokenizer, **kwargs):
        """
        Add a tokenizer to the model. This should be use when the model
        is not initialized with a tokenizer.

        :param tokenizer: Tokenizer to add to the model.
        :param kwargs: Additional keyword arguments to pass to the model.
        """
        if self._model is not None:
            raise RuntimeError("Cannot add a tokenizer to a model that is already initialized.")

        self.tokenizer = tokenizer
        if not self.trained:
            self._init_model(**kwargs)

    def _load_local_model(self, model_path: str, universe_config_path: str, config_path: str):
        """
        Load the model from a checkpoint.

        :param str model_path: Path to the model checkpoint.
        :param str universe_config_path: Path to the vocabulary file.
        :param str config_path: Path to the config file.
        """
<<<<<<< HEAD
        _model, tokenizer, config = load_local_region2vec_model(
            model_path, universe_config_path, config_path
        )
=======
        _model, config = load_local_region2vec_model(model_path, config_path)
        tokenizer = TreeTokenizer(vocab_path)

>>>>>>> 404f64cb
        self._model = _model
        self.tokenizer = tokenizer

        self.trained = True
        if POOLING_METHOD_KEY in config:
            self.pooling_method = config[POOLING_METHOD_KEY]

    def _init_from_huggingface(
        self,
        model_path: str,
        **kwargs,
    ):
        """
        Initialize the model from a huggingface model. This uses the model path
        to download the necessary files and then "build itself up" from those. This
        includes both the actual model and the tokenizer.

        :param str model_path: Path to the pre-trained model on huggingface.
        :param str model_file_name: Name of the model file.
        :param str universe_file_name: Name of the universe file.
        :param str universe_config_file_name: Name of the universe config file.
        :param str config_file_name: Name of the config file.
        :param kwargs: Additional keyword arguments to pass to the hf download function.
        """
        model_file_name: str = MODEL_FILE_NAME
        universe_file_name: str = UNIVERSE_FILE_NAME
        universe_config_file_name: str = UNIVERSE_CONFIG_FILE_NAME
        config_file_name: str = CONFIG_FILE_NAME

        model_file_path = hf_hub_download(model_path, model_file_name, **kwargs)
        _universe_file_path = hf_hub_download(model_path, universe_file_name, **kwargs)
        universe_config_path = hf_hub_download(model_path, universe_config_file_name, **kwargs)
        config_path = hf_hub_download(model_path, config_file_name, **kwargs)

        self._load_local_model(model_file_path, universe_config_path, config_path)

    @classmethod
    def from_pretrained(
        cls,
        path_to_files: str,
    ) -> "Region2VecExModel":
        """
        Load the model from a set of files that were exported using the export function.

        :param str path_to_files: Path to the directory containing the files.
        :param str model_file_name: Name of the model file.
        :param str universe_file_name: Name of the universe file.
        """
        model_file_name: str = MODEL_FILE_NAME
        universe_config_file_name: str = UNIVERSE_FILE_NAME
        config_file_name: str = CONFIG_FILE_NAME

        model_file_path = os.path.join(path_to_files, model_file_name)
        universe_config_file_path = os.path.join(path_to_files, universe_config_file_name)
        config_file_path = os.path.join(path_to_files, config_file_name)

        instance = cls()
        instance._load_local_model(model_file_path, universe_config_file_path, config_file_path)
        instance.trained = True

        instance._set_device()

        return instance

    def _validate_data_for_training(
        self, data: Union[List[RegionSet], List[str], List[List[Region]]]
    ) -> List[RegionSet]:
        """
        Validate the data for training. This will return a list of RegionSets if the data is valid.

        :param Union[List[RegionSet], List[str]] data: List of data to train on. This is either
                                                       a list of RegionSets or a list of paths to bed files.
        :return: List of RegionSets.
        """
        if not isinstance(data, list):
            raise TypeError("data must be a list or RegionSets or a list of paths to bed files.")
        if len(data) == 0:
            raise ValueError("data must not be empty.")

        # check if the data is a list of RegionSets
        if isinstance(data[0], RegionSet):
            return data
        elif isinstance(data[0], str):
            return [RegionSet(f) for f in data]
        elif isinstance(data[0], list) and isinstance(data[0][0], Region):
            return [RegionSet([r for r in region_list]) for region_list in data]

    def train(
        self,
        dataset: Region2VecDataset,
        window_size: int = DEFAULT_WINDOW_SIZE,
        epochs: int = DEFAULT_EPOCHS,
        min_count: int = DEFAULT_MIN_COUNT,
        num_cpus: int = 1,
        seed: int = 42,
        save_checkpoint_path: str = None,
        use_current_weights: bool = False,
        gensim_params: dict = {},
        load_from_checkpoint: str = None,
        callbacks: List[CallbackAny2Vec] = [],
    ) -> bool:
        """
        Train the model.

        :param dataset Region2VecDataset: Dataset to train on.
        :param int window_size: Window size for the model.
        :param int epochs: Number of epochs to train for.
        :param int min_count: Minimum count for a region to be included in the vocabulary.
        :param int num_cpus: Number of cpus to use for training.
        :param int seed: Seed to use for training.
        :param str save_checkpoint_path: Path to save the model checkpoints to.
        :param bool use_current_weights: Whether to use the current weights of the model.
        :param dict gensim_params: Additional parameters to pass to the gensim model.
        :param str load_from_checkpoint: Path to a checkpoint to load from.
        :param List[CallbackAny2Vec] callbacks: List of callbacks to use during training.

        :return np.ndarray: Loss values for each epoch.
        """
        # validate a model exists
        if self._model is None:
            raise RuntimeError(
                "Cannot train a model that has not been initialized. Please initialize the model first using a tokenizer or from a huggingface model."
            )

        gensim_model = train_region2vec_model(
            dataset,
            embedding_dim=self._model.embedding_dim,
            window_size=window_size,
            epochs=epochs,
            min_count=min_count,
            num_cpus=num_cpus,
            seed=seed,
            init_from_torch_model=self._model if use_current_weights else None,
            save_checkpoint_path=save_checkpoint_path,
            gensim_params=gensim_params,
            load_from_checkpoint=load_from_checkpoint,
            callbacks=callbacks,
        )

        # once done training, set the weights of the pytorch model in self._model
        for id in track(
            gensim_model.wv.key_to_index,
            total=len(gensim_model.wv.key_to_index),
            description="Setting weights.",
        ):
            self._model.projection.weight.data[int(id)] = torch.tensor(gensim_model.wv[id])

        # set the model as trained
        self.trained = True

        return True

    def export(
        self,
        path: str,
        checkpoint_file: str = MODEL_FILE_NAME,
        universe_file: str = UNIVERSE_FILE_NAME,
        config_file: str = CONFIG_FILE_NAME,
    ):
        """
        Function to facilitate exporting the model in a way that can
        be directly uploaded to huggingface. This exports the model
        weights and the vocabulary.

        :param str path: Path to export the model to.
        """

        export_region2vec_model(
            self._model,
            self.tokenizer,
            path,
            checkpoint_file=checkpoint_file,
            universe_file=universe_file,
            config_file=config_file,
        )

    def encode(
        self,
        regions: Union[str, Region, List[Region], RegionSet, GRegionSet],
        pooling: POOLING_TYPES = None,
    ) -> np.ndarray:
        """
        Get the vector for a region.

        :param regions: Region to get the vector for.
        :param pooling: Pooling type to use.

        :return np.ndarray: Vector for the region.
        """
        # allow for overriding the pooling method
        pooling = pooling or self.pooling_method

        # data validation
        if isinstance(regions, Region):
            regions = [regions]
        if isinstance(regions, str):
            regions = RegionSet(regions)
        if isinstance(regions, RegionSet):
            pass
        if isinstance(regions, GRegionSet):
            pass
        if not isinstance(regions[0], Region):
            raise TypeError("regions must be a list of Region objects.")

        if pooling not in ["mean", "max"]:
            raise ValueError(f"pooling must be one of {POOLING_TYPES}")

        # tokenize the regionm -- need to pass it as a list because the tokenizer expects a list
        tokens = [self.tokenizer([r]) for r in regions]

        token_tensors = [
            torch.tensor(token_set.to_ids(), dtype=torch.long).to(self._target_device)
            for token_set in tokens
        ]

        region_embeddings = []
        with torch.no_grad():
            for token_tensor in token_tensors:
                if pooling == "mean":
                    region_embeddings.append(
                        torch.mean(self._model.projection(token_tensor), axis=0)
                        .detach()
                        .cpu()
                        .numpy()
                    )
                elif pooling == "max":
                    region_embeddings.append(
                        torch.max(self._model.projection(token_tensor), axis=0)
                        .detach()
                        .cpu()
                        .numpy()
                    )
                else:
                    # this should be unreachable
                    raise ValueError(f"pooling must be one of {POOLING_TYPES}")

        return np.vstack(region_embeddings)<|MERGE_RESOLUTION|>--- conflicted
+++ resolved
@@ -163,15 +163,9 @@
         :param str universe_config_path: Path to the vocabulary file.
         :param str config_path: Path to the config file.
         """
-<<<<<<< HEAD
-        _model, tokenizer, config = load_local_region2vec_model(
-            model_path, universe_config_path, config_path
-        )
-=======
         _model, config = load_local_region2vec_model(model_path, config_path)
         tokenizer = TreeTokenizer(vocab_path)
 
->>>>>>> 404f64cb
         self._model = _model
         self.tokenizer = tokenizer
 
