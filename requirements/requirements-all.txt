fastembed
gensim
<<<<<<< HEAD
genomicranges >= 0.3.6
=======
>>>>>>> 03c24bae
logmuse
matplotlib
hnswlib
numba
numpy >= 1.24.0
paramiko >= 3.0.0
peppy
pyBigWig
pyyaml
scanpy
seaborn
torch
tqdm
umap-learn
ubiquerg
yacman
pydantic
huggingface_hub
intervaltree
qdrant_client
hnswlib
<<<<<<< HEAD
requests>=2.31.0
=======
tensorflow
torch
requests>=2.31.0
sentence-transformers
gtokenizers
genomicranges >= 0.3.6
rich
>>>>>>> 03c24bae
<|MERGE_RESOLUTION|>--- conflicted
+++ resolved
@@ -1,9 +1,6 @@
 fastembed
 gensim
-<<<<<<< HEAD
 genomicranges >= 0.3.6
-=======
->>>>>>> 03c24bae
 logmuse
 matplotlib
 hnswlib
@@ -25,14 +22,4 @@
 intervaltree
 qdrant_client
 hnswlib
-<<<<<<< HEAD
-requests>=2.31.0
-=======
-tensorflow
-torch
-requests>=2.31.0
-sentence-transformers
-gtokenizers
-genomicranges >= 0.3.6
-rich
->>>>>>> 03c24bae
+requests>=2.31.0