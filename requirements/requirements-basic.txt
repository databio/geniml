logmuse >=0.2.8
ubiquerg >= 0.6.3
peppy >= 0.40.7
requests >= 2.31.0
botocore >= 1.34.54
boto3 >=  1.34.54
genomicranges >= 0.4.1

gtars >= 0.1.1
pybiocfilecache == 0.6.1
zarr >= 2.17.2, < 3.0.0
pyyaml >= 6.0.1 # for s3fs because of the errors
s3fs >= 2024.3.1
pyarrow >= 17.0.0
iranges >= 0.2.11
numpy >= 1.24.0
<<<<<<< HEAD
rich >= 13.9.4
=======
safetensors
>>>>>>> e1cd1baa
<|MERGE_RESOLUTION|>--- conflicted
+++ resolved
@@ -14,8 +14,5 @@
 pyarrow >= 17.0.0
 iranges >= 0.2.11
 numpy >= 1.24.0
-<<<<<<< HEAD
 rich >= 13.9.4
-=======
-safetensors
->>>>>>> e1cd1baa
+safetensors