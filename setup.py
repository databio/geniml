import os
import sys

from setuptools import setup

PACKAGE_NAME = "geniml"

# Ordinary dependencies
DEPENDENCIES = []
with open("requirements/requirements-all.txt", "r") as reqs_file:
    for line in reqs_file:
        if not line.strip():
            continue
        DEPENDENCIES.append(line)

# Additional keyword arguments for setup()
extra = {"install_requires": DEPENDENCIES}

with open(PACKAGE_NAME + "/_version.py", "r") as versionfile:
    version = versionfile.readline().split()[-1].strip("\"'\n")

with open("README.md") as f:
    long_description = f.read()

setup(
    name=PACKAGE_NAME,
    packages=[
        PACKAGE_NAME,
        "geniml.assess",
        "geniml.bedspace",
        "geniml.eval",
        "geniml.likelihood",
        "geniml.models",
        "geniml.region2vec",
        "geniml.scembed",
        "geniml.tokenization",
        "geniml.universe",
        "geniml.io",
        "geniml.text2bednn",
        "geniml.preprocessing",
<<<<<<< HEAD
        "geniml.bbclient",
=======
        "geniml.search",
>>>>>>> a9e1eab5
    ],
    version=version,
    long_description=long_description,
    long_description_content_type="text/markdown",
    description="Genomic interval toolkit",
    classifiers=[
        "Development Status :: 4 - Beta",
        "License :: OSI Approved :: BSD License",
        "Programming Language :: Python :: 3.8",
        "Programming Language :: Python :: 3.9",
        "Programming Language :: Python :: 3.10",
        "Programming Language :: Python :: 3.11",
        "Topic :: Scientific/Engineering :: Bio-Informatics",
    ],
    license="BSD2",
    entry_points={
        "console_scripts": [
            "geniml = geniml.cli:main",
        ],
    },
    keywords="bioinformatics, sequencing, ngs",
    package_data={"refgenie": [os.path.join("refgenie", "*")]},
    include_package_data=True,
    url="http://giss.databio.org",
    author="Nathan Sheffield",
    **extra,
)<|MERGE_RESOLUTION|>--- conflicted
+++ resolved
@@ -38,11 +38,8 @@
         "geniml.io",
         "geniml.text2bednn",
         "geniml.preprocessing",
-<<<<<<< HEAD
         "geniml.bbclient",
-=======
         "geniml.search",
->>>>>>> a9e1eab5
     ],
     version=version,
     long_description=long_description,
