--- conflicted
+++ resolved
@@ -31,11 +31,8 @@
         "gitk.universe",
         "gitk.likelihood",
         "gitk.scembed",
-<<<<<<< HEAD
         "gitk.models",
-=======
         "gitk.bedspace",
->>>>>>> 617b3a36
     ],
     version=version,
     long_description=long_description,
