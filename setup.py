--- conflicted
+++ resolved
@@ -31,11 +31,8 @@
         "gitk.universe",
         "gitk.likelihood",
         "gitk.scembed",
-<<<<<<< HEAD
         "gitk.models",
-=======
         "gitk.bedspace",
->>>>>>> 99a06c14
     ],
     version=version,
     long_description=long_description,
