import os

from gtars import TreeTokenizer
from gtars.utils import write_tokens_to_gtok
from gtars import TreeTokenizer
from gtars.utils import write_tokens_to_gtok

from geniml.io import RegionSet
<<<<<<< HEAD
=======
from genimtools import TreeTokenizer
>>>>>>> 949c8b01

path = "tests/data/to_tokenize/"
out_path = "tests/data/gtok_sample/"
universe = "tests/data/universe_mlm.bed"
tokenizer = TreeTokenizer(universe)

for bed in os.listdir(path):
    if bed.endswith(".bed"):
        gtok_file = bed.replace(".bed", ".gtok")
        bed_path = os.path.join(path, bed)
        region_set = RegionSet(bed_path)
        tokens = tokenizer.tokenize(region_set)
        write_tokens_to_gtok(os.path.join(out_path, gtok_file), tokens)<|MERGE_RESOLUTION|>--- conflicted
+++ resolved
@@ -6,10 +6,7 @@
 from gtars.utils import write_tokens_to_gtok
 
 from geniml.io import RegionSet
-<<<<<<< HEAD
-=======
 from genimtools import TreeTokenizer
->>>>>>> 949c8b01
 
 path = "tests/data/to_tokenize/"
 out_path = "tests/data/gtok_sample/"
