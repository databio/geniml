import logging
import os
import sys

import pytest
import scanpy as sc

# add parent directory to path
sys.path.append("../")

from geniml.io.io import Region
<<<<<<< HEAD
from geniml.region2vec.utils import wordify_region, wordify_regions
=======
from geniml.utils import wordify_regions
>>>>>>> 28d6033c
from geniml.scembed.main import ScEmbed

# set to DEBUG to see more info
logging.basicConfig(level=logging.INFO)


@pytest.fixture
def hf_model():
    return "databio/r2v-pbmc-hg38-small"


@pytest.fixture
def pbmc_data():
    return sc.read_h5ad("tests/data/pbmc_hg38.h5ad")


@pytest.fixture
def pbmc_data_backed():
    return sc.read_h5ad("tests/data/pbmc_hg38.h5ad", backed="r")


def test_model_creation():
    model = ScEmbed()
    assert model


def test_model_training(pbmc_data: sc.AnnData):
    # remove gensim logging
    logging.getLogger("gensim").setLevel(logging.ERROR)
    model = ScEmbed(min_count=1)  # set to 1 for testing
    model.train(pbmc_data, epochs=3)

    # keep only columns with values > 0
    pbmc_data = pbmc_data[:, pbmc_data.X.sum(axis=0) > 0]

    chrs = pbmc_data.var["chr"].values.tolist()
    starts = pbmc_data.var["start"].values.tolist()
    ends = pbmc_data.var["end"].values.tolist()

    # list of regions
    regions = [Region(c, int(s), int(e)) for c, s, e in zip(chrs, starts, ends)]
    region_words = wordify_regions(regions)

    #

    assert model.trained
    assert all([word in model.wv for word in region_words])


def test_model_train_and_export(pbmc_data: sc.AnnData):
    # remove gensim logging
    logging.getLogger("gensim").setLevel(logging.ERROR)
    model = ScEmbed(min_count=1)  # set to 1 for testing
    model.train(pbmc_data, epochs=3)
    assert model.trained

    # save
    try:
        model.export("tests/data/model-tests")
        model = ScEmbed()
        model.from_pretrained(
            "tests/data/model-tests/model.bin",
            "tests/data/model-tests/universe.bed",
        )

        # ensure model is still trained and has region2vec
        assert model.trained
        assert len(model.wv) > 0

    finally:
        os.remove("tests/data/model-tests/model.bin")
        os.remove("tests/data/model-tests/universe.bed")


# @pytest.mark.skip(reason="Need to get a pretrained model first")
def test_pretrained_scembed_model(hf_model: str, pbmc_data: sc.AnnData):
    model = ScEmbed(hf_model)
    embeddings = model.encode(pbmc_data)
    assert embeddings.shape[0] == pbmc_data.shape[0]<|MERGE_RESOLUTION|>--- conflicted
+++ resolved
@@ -9,11 +9,7 @@
 sys.path.append("../")
 
 from geniml.io.io import Region
-<<<<<<< HEAD
-from geniml.region2vec.utils import wordify_region, wordify_regions
-=======
 from geniml.utils import wordify_regions
->>>>>>> 28d6033c
 from geniml.scembed.main import ScEmbed
 
 # set to DEBUG to see more info
