import logging
import os
import sys

import pytest
import scanpy as sc
from gtars.utils import write_tokens_to_gtok
from tqdm import tqdm

from geniml.region2vec.utils import Region2VecDataset
from geniml.scembed.main import ScEmbed
from gtars.tokenizers import Tokenizer

# add parent directory to path
sys.path.append("../")


# set to DEBUG to see more info
logging.basicConfig(level=logging.INFO)


@pytest.fixture
def universe_file():
    return "tests/data/universe.bed"


@pytest.fixture
def hf_model():
    return "databio/r2v-ChIP-atlas-hg38-v2"


@pytest.fixture
def pbmc_data():
    return sc.read_h5ad("tests/data/pbmc_hg38.h5ad")


@pytest.fixture
def pbmc_data_backed():
    return sc.read_h5ad("tests/data/pbmc_hg38.h5ad", backed="r")


def test_model_creation():
    model = ScEmbed()
    assert model


def test_model_training(universe_file: str, pbmc_data: sc.AnnData):
    # remove gensim logging
    logging.getLogger("gensim").setLevel(logging.ERROR)
    model = ScEmbed(tokenizer=Tokenizer(universe_file))  # set to 1 for testing

    dataset = Region2VecDataset("tests/data/gtok_sample/", convert_to_str=True)
    model.train(dataset, epochs=3, min_count=1)

    # keep only columns with values > 0
    pbmc_data = pbmc_data[:, pbmc_data.X.sum(axis=0) > 0]

    assert model.trained


# def test_model_train_and_export(universe_file: str):
#     # remove gensim logging
#     logging.getLogger("gensim").setLevel(logging.ERROR)
#     model = ScEmbed(tokenizer=Tokenizer(universe_file))  # set to 1 for testing

#     dataset = Region2VecDataset("tests/data/gtok_sample/", convert_to_str=True)
#     model.train(dataset, epochs=3, min_count=1)

#     assert model.trained

<<<<<<< HEAD
    # save
    try:
        model.export("tests/data/model-tests")

        # copy universe.bed to model folder
        os.system("cp tests/data/universe.bed tests/data/model-tests/universe.bed")

        model = ScEmbed.from_pretrained("tests/data/model-tests")
=======
#     # save
#     try:
#         model.export("tests/data/model-tests")
#         model = ScEmbed.from_pretrained("tests/data/model-tests")
>>>>>>> 6d9bc826

#         # ensure model is still trained and has region2vec
#         assert model.trained

<<<<<<< HEAD
    finally:
        os.remove("tests/data/model-tests/checkpoint.pt")
        os.remove("tests/data/model-tests/tokenizer.toml")
        os.remove("tests/data/model-tests/config.yaml")
        os.remove("tests/data/model-tests/universe.bed")
=======
#     finally:
#         os.remove("tests/data/model-tests/checkpoint.pt")
#         os.remove("tests/data/model-tests/config.yaml")
>>>>>>> 6d9bc826


@pytest.mark.skip(reason="Need to get a pretrained model first")
def test_pretrained_scembed_model(hf_model: str, pbmc_data: sc.AnnData):
    model = ScEmbed(hf_model)
    embeddings = model.encode(pbmc_data)
    assert embeddings.shape[0] == pbmc_data.shape[0]


@pytest.mark.skip(reason="This is for my own testing")
def test_end_to_end_training():
    import matplotlib.pyplot as plt
    from umap import UMAP

    data_path = os.path.expandvars("$HOME/Desktop/buenrostro2018.h5ad")
    tokens_path = os.path.expandvars("$HOME/Desktop/tokens")
    universe_path = os.path.expandvars("$HOME/Desktop/universe.bed")
    export_path = os.path.expandvars("$HOME/Desktop/scembed-model")

    # try to remove tokens folder if it exists
    if os.path.exists(tokens_path):
        os.system(f"rm -rf {tokens_path}")

    adata = sc.read_h5ad(data_path)

    tokenizer = Tokenizer(universe_path)
    tokens = tokenizer.tokenize(adata)

    for i, t in tqdm(enumerate(tokens)):
        file = os.path.join(tokens_path, f"cell{i}.gtok")
        write_tokens_to_gtok(file, t.ids)

    dataset = Region2VecDataset(tokens_path, convert_to_str=True, shuffle=True)

    model = ScEmbed(tokenizer=tokenizer)
    model.train(dataset, epochs=3, num_cpus=5)

    model.export(export_path)

    model2 = ScEmbed.from_pretrained(export_path)
    embeddings = model2.encode(adata)

    reducer = UMAP(n_components=2, random_state=42)
    embedding = reducer.fit_transform(embeddings)

    fig, ax = plt.subplots(figsize=(10, 10))
    ax.scatter(embedding[:, 0], embedding[:, 1], s=0.1)
    fig.savefig("umap_test.png")<|MERGE_RESOLUTION|>--- conflicted
+++ resolved
@@ -68,36 +68,17 @@
 
 #     assert model.trained
 
-<<<<<<< HEAD
-    # save
-    try:
-        model.export("tests/data/model-tests")
-
-        # copy universe.bed to model folder
-        os.system("cp tests/data/universe.bed tests/data/model-tests/universe.bed")
-
-        model = ScEmbed.from_pretrained("tests/data/model-tests")
-=======
 #     # save
 #     try:
 #         model.export("tests/data/model-tests")
 #         model = ScEmbed.from_pretrained("tests/data/model-tests")
->>>>>>> 6d9bc826
 
 #         # ensure model is still trained and has region2vec
 #         assert model.trained
 
-<<<<<<< HEAD
-    finally:
-        os.remove("tests/data/model-tests/checkpoint.pt")
-        os.remove("tests/data/model-tests/tokenizer.toml")
-        os.remove("tests/data/model-tests/config.yaml")
-        os.remove("tests/data/model-tests/universe.bed")
-=======
 #     finally:
 #         os.remove("tests/data/model-tests/checkpoint.pt")
 #         os.remove("tests/data/model-tests/config.yaml")
->>>>>>> 6d9bc826
 
 
 @pytest.mark.skip(reason="Need to get a pretrained model first")
