import logging
import os
import sys

import pytest
import scanpy as sc
from geniml.region2vec.utils import Region2VecDataset
from geniml.scembed.main import ScEmbed
from gtars.tokenizers import Tokenizer
from gtars.utils import write_tokens_to_gtok
from tqdm import tqdm

DATA_FOLDER_PATH = os.path.join(os.path.dirname(os.path.abspath(__file__)), "data")

# add parent directory to path
sys.path.append("../")


# set to DEBUG to see more info
logging.basicConfig(level=logging.INFO)


@pytest.fixture
def universe_file():
    return os.path.join(DATA_FOLDER_PATH, "universe.bed")


@pytest.fixture
def hf_model():
    return "databio/r2v-ChIP-atlas-hg38-v2"


@pytest.fixture
def pbmc_data():
    return sc.read_h5ad(os.path.join(DATA_FOLDER_PATH, "pbmc_hg38.h5ad"))


@pytest.fixture
def pbmc_data_backed():
    return sc.read_h5ad(os.path.join(DATA_FOLDER_PATH, "pbmc_hg38.h5ad"), backed="r")


def test_model_creation():
    model = ScEmbed()
    assert model


def test_model_training(universe_file: str, pbmc_data: sc.AnnData):
    # remove gensim logging
    logging.getLogger("gensim").setLevel(logging.ERROR)
    model = ScEmbed(tokenizer=Tokenizer(universe_file))  # set to 1 for testing

<<<<<<< HEAD
    dataset = Region2VecDataset(
        "tests/data/gtok_sample/tokens.parquet.sample", convert_to_str=True
    )
=======
    dataset = Region2VecDataset(os.path.join(DATA_FOLDER_PATH, "gtok_sample"), convert_to_str=True)
>>>>>>> 3675f981
    model.train(dataset, epochs=3, min_count=1)

    # keep only columns with values > 0
    pbmc_data = pbmc_data[:, pbmc_data.X.sum(axis=0) > 0]

    assert model.trained


# def test_model_train_and_export(universe_file: str):
#     # remove gensim logging
#     logging.getLogger("gensim").setLevel(logging.ERROR)
#     model = ScEmbed(tokenizer=Tokenizer(universe_file))  # set to 1 for testing

#     dataset = Region2VecDataset("tests/data/gtok_sample/", convert_to_str=True)
#     model.train(dataset, epochs=3, min_count=1)

#     assert model.trained

#     # save
#     try:
#         model.export("tests/data/model-tests")
#         model = ScEmbed.from_pretrained("tests/data/model-tests")

#         # ensure model is still trained and has region2vec
#         assert model.trained

#     finally:
#         os.remove("tests/data/model-tests/checkpoint.pt")
#         os.remove("tests/data/model-tests/config.yaml")


@pytest.mark.skip(reason="Need to get a pretrained model first")
def test_pretrained_scembed_model(hf_model: str, pbmc_data: sc.AnnData):
    model = ScEmbed(hf_model)
    embeddings = model.encode(pbmc_data)
    assert embeddings.shape[0] == pbmc_data.shape[0]


@pytest.mark.skip(reason="This is for my own testing")
def test_end_to_end_training():
    import matplotlib.pyplot as plt
    from umap import UMAP

    data_path = os.path.expandvars("$HOME/Desktop/buenrostro2018.h5ad")
    tokens_path = os.path.expandvars("$HOME/Desktop/tokens")
    universe_path = os.path.expandvars("$HOME/Desktop/universe.bed")
    export_path = os.path.expandvars("$HOME/Desktop/scembed-model")

    # try to remove tokens folder if it exists
    if os.path.exists(tokens_path):
        os.system(f"rm -rf {tokens_path}")

    adata = sc.read_h5ad(data_path)

    tokenizer = Tokenizer(universe_path)
    tokens = tokenizer.tokenize(adata)

    for i, t in tqdm(enumerate(tokens)):
        file = os.path.join(tokens_path, f"cell{i}.gtok")
        write_tokens_to_gtok(file, t.ids)

    dataset = Region2VecDataset(tokens_path, convert_to_str=True, shuffle=True)

    model = ScEmbed(tokenizer=tokenizer)
    model.train(dataset, epochs=3, num_cpus=5)

    model.export(export_path)

    model2 = ScEmbed.from_pretrained(export_path)
    embeddings = model2.encode(adata)

    reducer = UMAP(n_components=2, random_state=42)
    embedding = reducer.fit_transform(embeddings)

    fig, ax = plt.subplots(figsize=(10, 10))
    ax.scatter(embedding[:, 0], embedding[:, 1], s=0.1)
    fig.savefig("umap_test.png")<|MERGE_RESOLUTION|>--- conflicted
+++ resolved
@@ -50,13 +50,9 @@
     logging.getLogger("gensim").setLevel(logging.ERROR)
     model = ScEmbed(tokenizer=Tokenizer(universe_file))  # set to 1 for testing
 
-<<<<<<< HEAD
     dataset = Region2VecDataset(
         "tests/data/gtok_sample/tokens.parquet.sample", convert_to_str=True
     )
-=======
-    dataset = Region2VecDataset(os.path.join(DATA_FOLDER_PATH, "gtok_sample"), convert_to_str=True)
->>>>>>> 3675f981
     model.train(dataset, epochs=3, min_count=1)
 
     # keep only columns with values > 0
