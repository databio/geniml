--- conflicted
+++ resolved
@@ -9,36 +9,7 @@
 from geniml.region2vec.experimental import Region2Vec as Region2VecV2
 from geniml.region2vec.experimental import Region2VecExModel as Region2VecExModelV2
 from geniml.region2vec.main import Region2Vec, Region2VecExModel
-<<<<<<< HEAD
 from geniml.tokenization.main import ITTokenizer
-=======
-from geniml.region2vec.pooling import max_pooling, mean_pooling
-from geniml.region2vec.utils import generate_window_training_data
-from geniml.tokenization.main import InMemTokenizer, ITTokenizer
-from geniml.utils import wordify_region, wordify_regions
-
-
-class Word2VecDataset(Dataset):
-    def __init__(self, x: List[List[int]], y: List[int]):
-        self.x = x
-        self.y = y
-
-    def __len__(self):
-        return len(self.x)
-
-    def __getitem__(self, idx):
-        return self.x[idx], self.y[idx]
-
-
-@pytest.fixture
-def bed_file():
-    return "tests/data/to_tokenize.bed"
-
-
-@pytest.fixture
-def bed_file2():
-    return "tests/data/to_tokenize2.bed"
->>>>>>> 121dae9d
 
 
 @pytest.fixture
