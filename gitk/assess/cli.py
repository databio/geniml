--- conflicted
+++ resolved
@@ -6,26 +6,6 @@
     """
 
     parser.add_argument(
-<<<<<<< HEAD
-        "--out_file", type=str, help="path to result file", required=True
-    )
-    parser.add_argument(
-        "--cov_folder", type=str, help="path to coverage folder", required=True
-    )
-    parser.add_argument("--normalize", action="store_true")
-    parser.add_argument(
-        "--save_max_cove",
-        help="if present saves maximum coverage for each peak",
-        action="store_true",
-    )
-    parser.add_argument("--use_npy", action="store_true")
-    parser.add_argument(
-        "--lambdas", type=str, help="lambdas matrix used to set emissions"
-    )
-    parser.add_argument("--coverage_body", default="all_core", type=str)
-    parser.add_argument("--coverage_starts", default="all_start", type=str)
-    parser.add_argument("--coverage_ends", default="all_end", type=str)
-=======
         '--raw_data_folder',
         type=str,
         required=True)
@@ -79,6 +59,5 @@
     subparsers["distance"] = build_subparser_distance(subparsers["distance"])
     subparsers["intersection"] = build_subparser(subparsers["intersection"])
     subparsers["recovered"] = build_subparser(subparsers["recovered"])
->>>>>>> 3ba2e1a0
 
     return parser