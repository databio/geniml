--- conflicted
+++ resolved
@@ -211,11 +211,7 @@
         )
         (waiting_end, current_chrom_end) = res_end
     q.close()
-<<<<<<< HEAD
     if save_each and e < 10:
-=======
-    if save_each:
->>>>>>> 2b33bfcc
         with open(os.path.join(folder_out, pref, q_file), "w") as f:
             for i, j in zip(dist_start, dist_end):
                 f.write(f"{i}\t{j}\n")
