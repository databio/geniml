import scanpy as sc
from time import time


def natural_chr_sort(a, b):
    ac = a.replace("chr", "")
    ac = ac.split("_")[0]
    bc = b.replace("chr", "")
    bc = bc.split("_")[0]
    if bc.isnumeric() and ac.isnumeric() and bc != ac:
        if int(bc) < int(ac):
            return 1
        elif int(bc) > int(ac):
            return -1
        else:
            return 0
    else:
        if b < a:
            return 1
        elif a < b:
            return -1
        else:
            return 0


def timer_func(func):
    def wrap_func(*args, **kwargs):
        t1 = time()
        result = func(*args, **kwargs)
        t2 = time()
        print(f"Function {func.__name__!r} executed in {(t2-t1)/60:.4f}min")
        return result

<<<<<<< HEAD
    return wrap_func


def read_chromosome_from_bw(file, chrom):
    bw = pyBigWig.open(file)
    chrom_size = bw.chroms(chrom)
    if pyBigWig.numpy:
        cove = bw.values(chrom, 0, chrom_size, numpy=True)
    else:
        cove = bw.values(chrom, 0, chrom_size)
        cove = np.array(cove)
    return cove.astype(np.uint16)


class AnnDataChunker:
    def __init__(self, adata: sc.AnnData, chunk_size: int = 10000):
        """
        Simple class to chunk an AnnData object into smaller pieces. Useful for
        training on large datasets.

        :param adata: AnnData object to chunk. Must be in backed mode. See: https://scanpy.readthedocs.io/en/stable/generated/scanpy.read_h5ad.html
        :param chunk_size: Number of cells to include in each chunk
        """
        self.adata = adata
        self.chunk_size = chunk_size
        self.n_chunks = len(adata) // chunk_size + 1

    def __iter__(self):
        for i in range(self.n_chunks):
            yield self.adata[i * self.chunk_size : (i + 1) * self.chunk_size, :]

    def __len__(self):
        return self.n_chunks

    def __getitem__(self, item):
        return self.adata[item * self.chunk_size : (item + 1) * self.chunk_size, :]

    def __repr__(self):
        return f"<AnnDataChunker: {self.n_chunks} chunks of size {self.chunk_size}>"
=======
    return wrap_func
>>>>>>> 2f292379
<|MERGE_RESOLUTION|>--- conflicted
+++ resolved
@@ -31,9 +31,7 @@
         print(f"Function {func.__name__!r} executed in {(t2-t1)/60:.4f}min")
         return result
 
-<<<<<<< HEAD
     return wrap_func
-
 
 def read_chromosome_from_bw(file, chrom):
     bw = pyBigWig.open(file)
@@ -70,7 +68,4 @@
         return self.adata[item * self.chunk_size : (item + 1) * self.chunk_size, :]
 
     def __repr__(self):
-        return f"<AnnDataChunker: {self.n_chunks} chunks of size {self.chunk_size}>"
-=======
-    return wrap_func
->>>>>>> 2f292379
+        return f"<AnnDataChunker: {self.n_chunks} chunks of size {self.chunk_size}>"