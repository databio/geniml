import scanpy as sc
from time import time
import pyBigWig
import numpy as np


def natural_chr_sort(a, b):
    ac = a.replace("chr", "")
    ac = ac.split("_")[0]
    bc = b.replace("chr", "")
    bc = bc.split("_")[0]
    if bc.isnumeric() and ac.isnumeric() and bc != ac:
        if int(bc) < int(ac):
            return 1
        elif int(bc) > int(ac):
            return -1
        else:
            return 0
    else:
        if b < a:
            return 1
        elif a < b:
            return -1
        else:
            return 0


def timer_func(func):
    def wrap_func(*args, **kwargs):
        t1 = time()
        result = func(*args, **kwargs)
        t2 = time()
        print(f"Function {func.__name__!r} executed in {(t2-t1)/60:.4f}min")
        return result

    return wrap_func


<<<<<<< HEAD
def read_chromosome_from_bw(file, chrom):
    bw = pyBigWig.open(file)
    chrom_size = bw.chroms(chrom)
    if pyBigWig.numpy:
        cove = bw.values(chrom, 0, chrom_size, numpy=True)
    else:
        cove = bw.values(chrom, 0, chrom_size)
        cove = np.array(cove)
    return cove.astype(np.uint16)
=======
class AnnDataChunker:
    def __init__(self, adata: sc.AnnData, chunk_size: int = 10000):
        """
        Simple class to chunk an AnnData object into smaller pieces. Useful for
        training on large datasets.

        :param adata: AnnData object to chunk. Must be in backed mode. See: https://scanpy.readthedocs.io/en/stable/generated/scanpy.read_h5ad.html
        :param chunk_size: Number of cells to include in each chunk
        """
        self.adata = adata
        self.chunk_size = chunk_size
        self.n_chunks = len(adata) // chunk_size + 1

    def __iter__(self):
        for i in range(self.n_chunks):
            yield self.adata[i * self.chunk_size : (i + 1) * self.chunk_size, :]

    def __len__(self):
        return self.n_chunks

    def __getitem__(self, item):
        return self.adata[item * self.chunk_size : (item + 1) * self.chunk_size, :]

    def __repr__(self):
        return f"<AnnDataChunker: {self.n_chunks} chunks of size {self.chunk_size}>"
>>>>>>> d57aafe3
<|MERGE_RESOLUTION|>--- conflicted
+++ resolved
@@ -36,7 +36,6 @@
     return wrap_func
 
 
-<<<<<<< HEAD
 def read_chromosome_from_bw(file, chrom):
     bw = pyBigWig.open(file)
     chrom_size = bw.chroms(chrom)
@@ -46,7 +45,8 @@
         cove = bw.values(chrom, 0, chrom_size)
         cove = np.array(cove)
     return cove.astype(np.uint16)
-=======
+
+
 class AnnDataChunker:
     def __init__(self, adata: sc.AnnData, chunk_size: int = 10000):
         """
@@ -71,5 +71,4 @@
         return self.adata[item * self.chunk_size : (item + 1) * self.chunk_size, :]
 
     def __repr__(self):
-        return f"<AnnDataChunker: {self.n_chunks} chunks of size {self.chunk_size}>"
->>>>>>> d57aafe3
+        return f"<AnnDataChunker: {self.n_chunks} chunks of size {self.chunk_size}>"