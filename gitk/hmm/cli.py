--- conflicted
+++ resolved
@@ -15,17 +15,6 @@
     parser.add_argument(
         "--save_max_cove",
         help="if present saves maximum coverage for each peak",
-<<<<<<< HEAD
-        action="store_true",
-    )
-    parser.add_argument("--use_npy", action="store_true")
-    parser.add_argument(
-        "--lambdas", type=str, help="lambdas matrix used to set emissions"
-    )
-    parser.add_argument("--coverage_body", default="all_core", type=str)
-    parser.add_argument("--coverage_starts", default="all_start", type=str)
-    parser.add_argument("--coverage_ends", default="all_end", type=str)
-=======
         action='store_true')
     parser.add_argument(
         "--lambdas",
@@ -43,6 +32,5 @@
         '--coverage_ends',
         default='all_end',
         type=str)
->>>>>>> 3ba2e1a0
 
     return parser