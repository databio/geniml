import numpy as np
import os
<<<<<<< HEAD

# from models import PoissonModel
=======
from .models import PoissonModel
>>>>>>> 3ba2e1a0
import pyBigWig
from scipy.stats import nbinom
from functools import cmp_to_key
from ..utils import natural_chr_sort

from logging import getLogger
from ..const import PKG_NAME

_LOGGER = getLogger(PKG_NAME)

<<<<<<< HEAD
=======
""" States legend
0 -> start
1 -> core
2 -> end
3 -> background"""

transmat = [[1 - 1e-10, 1e-10, 0, 0],
            [0, 1 - 1e-6, 1e-6, 0],
            [0, 0, 1 - 1e-6, 1e-6],
            [0.1, 0, 0, 0.9]]

lambdas = [[3, 0.0001, 1],
           [0.05, 0.05, 2],
           [0.0001, 3, 1],
           [1e-4, 1e-4, 1e-3]]

WINDOW_SIZE = 26
FIX_UNIWIG = False


def norm(track, mode):
    """ Normalize the coverage track depending on track type.
    For each unique value in the track calculates the corresponding
    quantile taking into account that values occur different number of times. """
    important_val = track[track != 0]
    important_val_unique, counts = np.unique(important_val,
                                             return_counts=True)
    uniq_dict = {i: j for i, j in zip(important_val_unique, counts)}
    # how many times each value is present in the track
    important_val_unique_sort = np.sort(important_val_unique)
    if mode == "ends":
        n = 0.1
    if mode == "core":
        n = 0.085
    bs = 0  # what fraction of the distribution was used for normalization
    val = {}  # for each unique value in track holds the corresponding quantile
    for i in important_val_unique_sort:
        move_val = (uniq_dict[i] / len(important_val)) / 2
        # how far from last quantile is te next one
        val[i] = nbinom.ppf(bs + move_val, 1, n)
        bs = bs + move_val * 2
    track[track != 0] = [val[i] for i in important_val]


def process_bigwig(file, seq, p, chrom, chrom_size,
                   normalize=False, mode=None, fix_uniwig=False):
    """ Preprocess bigWig file """
    if pyBigWig.numpy:
        track = file.values(chrom, 0, chrom_size, numpy=True)
    else:
        track = file.values(chrom, 0, chrom_size)
        track = np.array(track)
    track[np.isnan(track)] = 0
    track = track.astype(np.uint16)
    if fix_uniwig and mode != "core":
        track = np.pad(track[WINDOW_SIZE:], (0, WINDOW_SIZE))
    if normalize:
        norm(track, mode)
    seq[:, p] = track


def read_data(start, end, cove, chrom,
              normalize=False):
    """
    Read in and preprocess data
    :param str start: path to file with start coverage
    :param str end: path to file with end coverage
    :param str cove: path to file with  core coverage
    :param str chrom: chromosome to analyse
    :param bool normalize: whether to normalize the coverage
    :return: chromosome size, coverage matrix
    """
    start = pyBigWig.open(start + ".bw")
    chroms = start.chroms()
    chrom_size = chroms[chrom]
    seq = np.zeros((chrom_size, 3), dtype=np.uint16)
    process_bigwig(start, seq, 0, chrom, chrom_size,
                   normalize, mode="ends", fix_uniwig=FIX_UNIWIG)
    start.close()
    end = pyBigWig.open(end + ".bw")
    process_bigwig(end, seq, 1, chrom, chrom_size,
                   normalize, mode="ends", fix_uniwig=FIX_UNIWIG)
    end.close()
    cove = pyBigWig.open(cove + ".bw")
    process_bigwig(cove, seq, 2, chrom, chrom_size,
                   normalize, mode="core")
    cove.close()
    return chrom_size, seq


def find_full_full_pos(seq, gap_size=1000, area_size=500):
    """ Look for nonzero positions in coverage matrix,
     when most of the positions are zero """
    size = len(seq)
    seq = np.argwhere(seq >= 1).flatten()
    starts, ends = [], []
    if seq[0] > gap_size:
        starts.append(int(seq[0] - area_size))
    else:
        starts.append(1)
    for e in range(1, len(seq)):
        if seq[e] - seq[e - 1] > gap_size:
            ends.append(int(seq[e - 1] + area_size))
            starts.append(int(seq[e] - area_size))
    ends.append(min(int(seq[-1] + area_size), size))
    return starts, ends


def find_full_empty_pos(seq, gap_size=10000, area_size=1000):
    """ Look for nonzero positions in coverage matrix,
     when most of the positions are nonzero """
    size = len(seq)
    seq = np.argwhere(seq == 0).flatten()
    starts, ends = [], []
    gap_len = 0
    gap_start = 0
    looking_for_first = True
    for e in range(1, len(seq)):
        if seq[e] - seq[e - 1] == 1:
            gap_len += 1
        else:
            if gap_len >= gap_size:
                starts.append(gap_start)
                ends.append(seq[e - 1])
                looking_for_first = False
            elif looking_for_first:
                starts.append(gap_start)
                ends.append(seq[e - 1])
                looking_for_first = False
            gap_len = 1
            gap_start = seq[e]
    starts_res = [i - area_size for i in ends]
    end_res = [i + area_size for i in starts[1:]] + [size]
    if not starts_res:
        starts_res = [0]
    return starts_res, end_res


def find_full(seq):
    """ Look for nonzero positions in coverage matrix """
    seq = np.sum(seq, axis=1, dtype=np.uint8)
    full_pos_no = np.sum(seq >= 1)
    if full_pos_no < len(seq) - full_pos_no:
        return find_full_full_pos(seq)
    else:
        return find_full_empty_pos(seq)


def ana_region(region, start_s):
    """ Helper for saving HMM prediction into a file """
    start_e = start_s + np.where(region == 1)[0][0]
    end_s = start_s + np.where(region == 2)[0][0]
    return start_e, end_s


def hmm_pred_to_bed(states, chrom, bedname, save_max_cove=False, cove_file=None):
    """
    Save HMM prediction into a file
    :param array states: result of HMM prediction
    :param str chrom: which chromosome is being analysed
    :param str bedname: path to the output file
    :param bool save_max_cove: whether to save the maximum peak
     coverage to output file, can result in nonstandard bed file
    :param str cove_file: file with core coverage, require for
     saving maximum peak coverage
    """
    ind = np.argwhere(states != 3)
    ind = ind.flatten()
    start_s = ind[0]
    to_file = []
    line = chrom + "\t{}\t{}\t{}\t{}\t{}\t{}\t{}\t{}\n"
    if save_max_cove:
        coverage = pyBigWig.open(cove_file)
    for i in range(1, len(ind)):
        if ind[i] - ind[i - 1] != 1:
            end_e = ind[i - 1]
            region = states[start_s:end_e + 1]
            res = ana_region(region, start_s)
            save_start_e, save_end_s = res
            val = 0
            if save_max_cove:
                val = coverage.stats(chrom, int(start_s), int(end_e) + 1, type="max")
                val = int(val[0])
            to_file.append(line.format(start_s, end_e + 1,
                                       'universe', val, '.',
                                       save_start_e, save_end_s, '0,0,255'))
            start_s = ind[i]
    if states[ind[-1]] == 2:
        region = states[start_s:ind[-1] + 1]
        res = ana_region(region, start_s)
        save_start_e, save_end_s = res
        val = 0
        if save_max_cove:
            val = coverage.stats(chrom, int(start_s), int(ind[-1]) + 1, type="max")
            val = int(val[0])
        to_file.append(line.format(start_s, ind[-1] + 1,
                                   'universe', val, '.',
                                   save_start_e, save_end_s, '0,0,255'))
    with open(bedname, "a") as f:
        f.writelines(to_file)


def split_predict(seq, empty_starts, empty_ends, model):
    """ Make model prediction only for regions containing
     nonzero positions  """
    hmm_predictions = np.full(len(seq), 3, dtype=np.uint8)
    for s, e in zip(empty_starts, empty_ends):
        res = model.predict(seq[s:e])
        hmm_predictions[s:e] = res
    return hmm_predictions


def run_hmm(start, end, cove, chrom, normalize=False):
    """ Make HMM prediction for given chromosome """
    chrom_size, seq = read_data(start, end, cove,
                                chrom,
                                normalize=normalize)
    empty_starts, empty_ends = find_full(seq)
    model = PoissonModel(transmat, lambdas, save_matrix=False)
    model = model.make()
    hmm_predictions = split_predict(seq, empty_starts, empty_ends, model)
    return hmm_predictions, model

>>>>>>> 3ba2e1a0

def run_hmm_save_bed(start, end, cove, out_file, normalize, save_max_cove):
    """
    Create HMM based univers from coverage
    :param str start: path to start coverage file
    :param str end: path to end coverage file
    :param str cove: path to core coverage file
    :param str out_file: path to the output file with universe
    :param bool normalize: whether to normalize file
    :param bool save_max_cove: whether to save the maximum
    peak coverage
    """
    if os.path.isfile(out_file):
        raise Exception(f"File : {out_file} exists")
    bw_start = pyBigWig.open(start + ".bw")
    chroms = bw_start.chroms()
    bw_start.close()
    chroms_key = list(chroms.keys())
    chroms_key = sorted(chroms_key, key=cmp_to_key(natural_chr_sort))
    chroms = {i: chroms[i] for i in chroms_key}
    for C in chroms:
        if chroms[C] > 0:
            pred, m = run_hmm(start, end, cove, C, normalize=normalize)
            hmm_pred_to_bed(
                pred, C, out_file, save_max_cove=save_max_cove, cove_file=cove + ".bw"
            )


def test_hmm(message):
    """Just prints a test message"""
    _LOGGER.info(message)<|MERGE_RESOLUTION|>--- conflicted
+++ resolved
@@ -1,11 +1,6 @@
 import numpy as np
 import os
-<<<<<<< HEAD
-
-# from models import PoissonModel
-=======
 from .models import PoissonModel
->>>>>>> 3ba2e1a0
 import pyBigWig
 from scipy.stats import nbinom
 from functools import cmp_to_key
@@ -16,8 +11,6 @@
 
 _LOGGER = getLogger(PKG_NAME)
 
-<<<<<<< HEAD
-=======
 """ States legend
 0 -> start
 1 -> core
@@ -241,7 +234,6 @@
     hmm_predictions = split_predict(seq, empty_starts, empty_ends, model)
     return hmm_predictions, model
 
->>>>>>> 3ba2e1a0
 
 def run_hmm_save_bed(start, end, cove, out_file, normalize, save_max_cove):
     """
