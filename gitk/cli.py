--- conflicted
+++ resolved
@@ -5,15 +5,12 @@
 from ubiquerg import VersionInHelpParser
 
 from .hmm.cli import build_subparser as hmm_subparser
-<<<<<<< HEAD
-from .assess.cli import build_subparser as assess_subparser
+from .assess.cli import build_mode_parser as assess_subparser
 from .scembed.argparser import build_argparser as scembed_subparser
 
-=======
-from .assess.cli import build_mode_parser as assess_subparser
 from .likelihood.cli import build_subparser as likelihood_subparser
->>>>>>> 3ba2e1a0
 from ._version import __version__
+
 
 
 def build_argparser():
@@ -42,22 +39,15 @@
     }
 
     sp = parser.add_subparsers(dest="command")
-<<<<<<< HEAD
     subparsers: Dict[str, VersionInHelpParser] = {}
-=======
-    subparsers = {}
->>>>>>> 3ba2e1a0
-    for k, v in msg_by_cmd.items():
+    for k,  v in msg_by_cmd.items():
         subparsers[k] = sp.add_parser(k, description=v, help=v)
 
     # build up subparsers for modules
     subparsers["hmm"] = hmm_subparser(subparsers["hmm"])
     subparsers["assess"] = assess_subparser(subparsers["assess"])
-<<<<<<< HEAD
+    subparsers["lh"] = likelihood_subparser(subparsers["lh"])
     subparsers["scembed"] = scembed_subparser(subparsers["scembed"])
-=======
-    subparsers["lh"] = likelihood_subparser(subparsers["lh"])
->>>>>>> 3ba2e1a0
 
     return parser
 
@@ -119,18 +109,6 @@
             main(args.model_folder, args.output_file)
 
     if args.command == "hmm":
-<<<<<<< HEAD
-        from .hmm.hmm import test_hmm
-
-        test_hmm("testing")
-
-        # run_hmm_save_bed(start=os.path.join(args.cov_folder, args.coverage_starts),
-        #              end=os.path.join(args.cov_folder, args.coverage_ends),
-        #              cove=os.path.join(args.cov_folder, args.coverage_body),
-        #              out_file=args.out_file,
-        #              normalize=args.normalize,
-        #              save_max_cove=args.save_max_cove)
-=======
         from .hmm.hmm import run_hmm_save_bed
         run_hmm_save_bed(start=os.path.join(args.cov_folder, args.coverage_starts),
                          end=os.path.join(args.cov_folder, args.coverage_ends),
@@ -138,7 +116,6 @@
                          out_file=args.out_file,
                          normalize=args.normalize,
                          save_max_cove=args.save_max_cove)
->>>>>>> 3ba2e1a0
 
     if args.command == "scembed":
         from .scembed.scembed import main as scembed_main
@@ -150,5 +127,6 @@
     return
 
 
+
 if __name__ == "__main__":
     main()