--- conflicted
+++ resolved
@@ -37,11 +37,8 @@
         "lh": "Compute likelihood",
         "assess": "Assess a universe",
         "scembed": "Embed single-cell data as region vectors",
-<<<<<<< HEAD
         "eval": "Evaluate a set of region embeddings",
-=======
         "bedspace": "Coembed regionsets (bed files) and labels",
->>>>>>> b8724499
     }
 
     sp = parser.add_subparsers(dest="command")
@@ -54,12 +51,9 @@
     subparsers["assess"] = assess_subparser(subparsers["assess"])
     subparsers["lh"] = likelihood_subparser(subparsers["lh"])
     subparsers["scembed"] = scembed_subparser(subparsers["scembed"])
-<<<<<<< HEAD
     subparsers["eval"] = eval_subparser(subparsers["eval"])
-=======
     subparsers["bedspace"] = bedspace_subparser(subparsers["bedspace"])
 
->>>>>>> b8724499
     return parser
 
 
@@ -76,7 +70,7 @@
         parser.print_help(sys.stderr)
         sys.exit(1)
 
-    _LOGGER.info(f"Command was: {args.command}")
+    _LOGGER.info(f"Command: {args.command}")
 
     if args.command == "assess":
         from .assess.assess import run_all_assessment_methods
@@ -156,7 +150,6 @@
         _LOGGER.info("Running scembed")
         pass
         # scembed_main(test_args)
-<<<<<<< HEAD
     if args.command == "eval":
         if args.subcommand == "gdst":
             from gitk.eval.gdst import get_gds
@@ -188,9 +181,6 @@
             )
             print(scctss)
     return
-=======
-
-        return
 
     if args.command == "bedspace":
         from .bedspace.const import PREPROCESS_CMD, TRAIN_CMD, DISTANCES_CMD, SEARCH_CMD
@@ -263,7 +253,6 @@
         else:
             # print help for this subcommand
             _LOGGER.info("Running bedspace help")
->>>>>>> b8724499
 
 
 if __name__ == "__main__":
